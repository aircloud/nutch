<?xml version="1.0" ?>

<!-- Licensed to the Apache Software Foundation (ASF) under one or more contributor 
	license agreements. See the NOTICE file distributed with this work for additional 
	information regarding copyright ownership. The ASF licenses this file to 
	You under the Apache License, Version 2.0 (the "License"); you may not use 
	this file except in compliance with the License. You may obtain a copy of 
	the License at http://www.apache.org/licenses/LICENSE-2.0 Unless required 
	by applicable law or agreed to in writing, software distributed under the 
	License is distributed on an "AS IS" BASIS, WITHOUT WARRANTIES OR CONDITIONS 
	OF ANY KIND, either express or implied. See the License for the specific 
	language governing permissions and limitations under the License. -->

<ivy-module version="1.0">
	<info organisation="org.apache.nutch" module="nutch">
		<license name="Apache 2.0" url="http://www.apache.org/licenses/LICENSE-2.0.txt/"/>
		<ivyauthor name="Apache Nutch Team" url="http://nutch.apache.org" />
		<description homepage="http://nutch.apache.org">Nutch is an open source web-search software. It builds on 
		Hadoop, Tika and Solr, adding web-specifics, such as a crawler, a link-graph database etc.
		</description>
	</info>

	<configurations>
		<include file="${basedir}/ivy/ivy-configurations.xml" />
	</configurations>

	<publications>
		<!--get the artifact from our module name -->
		<artifact conf="master" />
	</publications>

	<dependencies>
		<dependency org="org.apache.solr" name="solr-solrj" rev="3.1.0"
<<<<<<< HEAD
			conf="*->default" />
		<dependency org="org.slf4j" name="slf4j-log4j12" rev="1.5.5" conf="*->master" />
=======
			conf="*->default"/>
		<dependency org="org.slf4j" name="slf4j-log4j12" rev="1.5.5" conf="*->master" />

		<dependency org="commons-logging" name="commons-logging"
			rev="1.0.4" conf="*->master" />
		<dependency org="commons-logging" name="commons-logging-api"
			rev="1.0.4" conf="*->master" />
>>>>>>> caa378ba

		<dependency org="commons-lang" name="commons-lang" rev="2.4"
			conf="*->default" />
		<dependency org="commons-collections" name="commons-collections"
			rev="3.1" conf="*->default" />
		<dependency org="commons-httpclient" name="commons-httpclient"
			rev="3.1" conf="*->master" />
		<dependency org="commons-codec" name="commons-codec" rev="1.3"
			conf="*->default" />

		<dependency org="org.apache.hadoop" name="hadoop-core" rev="0.20.2"
			conf="*->default">
			<exclude org="hsqldb" name="hsqldb" />
			<exclude org="net.sf.kosmosfs" name="kfs" />
			<exclude org="net.java.dev.jets3t" name="jets3t" />
			<exclude org="org.eclipse.jdt" name="core" />
			<exclude org="org.mortbay.jetty" name="jsp-*" />
			<exclude org="ant" name="ant" />
		</dependency>

		<dependency org="com.ibm.icu" name="icu4j" rev="4.0.1" />
		<dependency org="org.apache.tika" name="tika-core" rev="0.9" />
<<<<<<< HEAD
		<!--
		  <dependency org="org.apache.tika" name="tika-parsers" rev="0.9" />
		-->
		
		<dependency org="org.apache.gora" name="gora-core" rev="0.2-incubating" conf="*->compile"/>
=======
		<dependency org="org.mortbay.jetty" name="jetty-client" rev="6.1.22" />
>>>>>>> caa378ba

		<dependency org="log4j" name="log4j" rev="1.2.15" conf="*->master" />

		<dependency org="xerces" name="xercesImpl" rev="2.9.1" />
		<dependency org="xerces" name="xmlParserAPIs" rev="2.6.2" />
		<dependency org="oro" name="oro" rev="2.0.8" />

    		<dependency org="com.healthmarketscience.sqlbuilder" name="sqlbuilder" rev="2.0.6"
			conf="*->default"/>
		<dependency org="org.jdom" name="jdom" rev="1.1" conf="*->default"/>

		<!--Configuration: test -->

		<!--artifacts needed for testing -->
		<dependency org="junit" name="junit" rev="3.8.1" conf="test->default" />

		<dependency org="org.apache.hadoop" name="hadoop-test" rev="0.20.2"
			conf="test->default">
			<exclude org="hsqldb" name="hsqldb" />
			<exclude org="net.sf.kosmosfs" name="kfs" />
			<exclude org="net.java.dev.jets3t" name="jets3t" />
			<exclude org="org.eclipse.jdt" name="core" />
			<exclude org="org.mortbay.jetty" name="jsp-*" />
		</dependency>

		<dependency org="org.mortbay.jetty" name="jetty" rev="6.1.22"
			conf="test->default" />
		<dependency org="org.mortbay.jetty" name="jetty-util" rev="6.1.22"
			conf="test->default" />
		<dependency org="org.mortbay.jetty" name="jetty-client" rev="6.1.22" />

<<<<<<< HEAD
		<dependency org="org.hsqldb" name="hsqldb" rev="2.0.0" conf="*->default"/>
		<dependency org="org.jdom" name="jdom" rev="1.1" conf="test->default"/>

		<dependency org="org.apache.gora" name="gora-sql" rev="0.2-incubating" conf="*->compile"/>				
                <dependency org="org.restlet.jse" name="org.restlet" rev="2.0.5" conf="*->default"/>
                <dependency org="org.restlet.jse" name="org.restlet.ext.jackson" rev="2.0.5" conf="*->default"/>

<!--
       Uncomment this to use MySQL as database with SQL as Gora store.
-->
<!--
       <dependency org="mysql" name="mysql-connector-java" rev="5.1.13" conf="*->default"/>
-->

<!--
       Uncomment this to use HBase as Gora backend. Then manually add hbase-0.20.6 jar to the lib directory.
-->
<!--
       <dependency org="org.apache.gora" name="gora-hbase" rev="0.1" conf="*->compile">
       </dependency>
       <dependency org="org.apache.zookeeper" name="zookeeper" rev="3.3.2" conf="*->default">
       </dependency>
-->

                <!--global exclusion-->
             	<exclude module="ant" />
             	<exclude module="jmxtools" />
             	<exclude module="jms" />
             	<exclude module="jmxri" />
=======
                <!--global exclusion-->
             	<exclude module="jmxtools" />
             	<exclude module="jms" />
             	<exclude module="jmxri" />

>>>>>>> caa378ba
	</dependencies>

</ivy-module><|MERGE_RESOLUTION|>--- conflicted
+++ resolved
@@ -31,10 +31,6 @@
 
 	<dependencies>
 		<dependency org="org.apache.solr" name="solr-solrj" rev="3.1.0"
-<<<<<<< HEAD
-			conf="*->default" />
-		<dependency org="org.slf4j" name="slf4j-log4j12" rev="1.5.5" conf="*->master" />
-=======
 			conf="*->default"/>
 		<dependency org="org.slf4j" name="slf4j-log4j12" rev="1.5.5" conf="*->master" />
 
@@ -42,7 +38,6 @@
 			rev="1.0.4" conf="*->master" />
 		<dependency org="commons-logging" name="commons-logging-api"
 			rev="1.0.4" conf="*->master" />
->>>>>>> caa378ba
 
 		<dependency org="commons-lang" name="commons-lang" rev="2.4"
 			conf="*->default" />
@@ -65,15 +60,7 @@
 
 		<dependency org="com.ibm.icu" name="icu4j" rev="4.0.1" />
 		<dependency org="org.apache.tika" name="tika-core" rev="0.9" />
-<<<<<<< HEAD
-		<!--
-		  <dependency org="org.apache.tika" name="tika-parsers" rev="0.9" />
-		-->
-		
-		<dependency org="org.apache.gora" name="gora-core" rev="0.2-incubating" conf="*->compile"/>
-=======
 		<dependency org="org.mortbay.jetty" name="jetty-client" rev="6.1.22" />
->>>>>>> caa378ba
 
 		<dependency org="log4j" name="log4j" rev="1.2.15" conf="*->master" />
 
@@ -81,67 +68,23 @@
 		<dependency org="xerces" name="xmlParserAPIs" rev="2.6.2" />
 		<dependency org="oro" name="oro" rev="2.0.8" />
 
-    		<dependency org="com.healthmarketscience.sqlbuilder" name="sqlbuilder" rev="2.0.6"
-			conf="*->default"/>
-		<dependency org="org.jdom" name="jdom" rev="1.1" conf="*->default"/>
-
 		<!--Configuration: test -->
 
 		<!--artifacts needed for testing -->
 		<dependency org="junit" name="junit" rev="3.8.1" conf="test->default" />
-
 		<dependency org="org.apache.hadoop" name="hadoop-test" rev="0.20.2"
-			conf="test->default">
-			<exclude org="hsqldb" name="hsqldb" />
-			<exclude org="net.sf.kosmosfs" name="kfs" />
-			<exclude org="net.java.dev.jets3t" name="jets3t" />
-			<exclude org="org.eclipse.jdt" name="core" />
-			<exclude org="org.mortbay.jetty" name="jsp-*" />
-		</dependency>
+			conf="test->default" />
 
 		<dependency org="org.mortbay.jetty" name="jetty" rev="6.1.22"
 			conf="test->default" />
 		<dependency org="org.mortbay.jetty" name="jetty-util" rev="6.1.22"
 			conf="test->default" />
-		<dependency org="org.mortbay.jetty" name="jetty-client" rev="6.1.22" />
 
-<<<<<<< HEAD
-		<dependency org="org.hsqldb" name="hsqldb" rev="2.0.0" conf="*->default"/>
-		<dependency org="org.jdom" name="jdom" rev="1.1" conf="test->default"/>
-
-		<dependency org="org.apache.gora" name="gora-sql" rev="0.2-incubating" conf="*->compile"/>				
-                <dependency org="org.restlet.jse" name="org.restlet" rev="2.0.5" conf="*->default"/>
-                <dependency org="org.restlet.jse" name="org.restlet.ext.jackson" rev="2.0.5" conf="*->default"/>
-
-<!--
-       Uncomment this to use MySQL as database with SQL as Gora store.
--->
-<!--
-       <dependency org="mysql" name="mysql-connector-java" rev="5.1.13" conf="*->default"/>
--->
-
-<!--
-       Uncomment this to use HBase as Gora backend. Then manually add hbase-0.20.6 jar to the lib directory.
--->
-<!--
-       <dependency org="org.apache.gora" name="gora-hbase" rev="0.1" conf="*->compile">
-       </dependency>
-       <dependency org="org.apache.zookeeper" name="zookeeper" rev="3.3.2" conf="*->default">
-       </dependency>
--->
-
-                <!--global exclusion-->
-             	<exclude module="ant" />
-             	<exclude module="jmxtools" />
-             	<exclude module="jms" />
-             	<exclude module="jmxri" />
-=======
                 <!--global exclusion-->
              	<exclude module="jmxtools" />
              	<exclude module="jms" />
              	<exclude module="jmxri" />
 
->>>>>>> caa378ba
 	</dependencies>
 
 </ivy-module>