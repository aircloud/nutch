<?xml version='1.0' encoding='utf-8'?>

<!-- Licensed to the Apache Software Foundation (ASF) under one or more
   contributor license agreements.  See the NOTICE file distributed with
   this work for additional information regarding copyright ownership.
   The ASF licenses this file to You under the Apache License, Version 2.0
   (the "License"); you may not use this file except in compliance with
   the License.  You may obtain a copy of the License at

       http://www.apache.org/licenses/LICENSE-2.0

   Unless required by applicable law or agreed to in writing, software
   distributed under the License is distributed on an "AS IS" BASIS,
   WITHOUT WARRANTIES OR CONDITIONS OF ANY KIND, either express or implied.
   See the License for the specific language governing permissions and
   limitations under the License.
-->

<ivy-module xmlns:ns0="http://ant.apache.org/ivy/maven" version="1.0">
	<info organisation="org.apache.nutch" module="nutch">
		<license name="Apache 2.0" url="https://www.apache.org/licenses/LICENSE-2.0.txt" />
		<ivyauthor name="Apache Nutch Team" url="https://nutch.apache.org/" />
		<description homepage="https://nutch.apache.org/">Nutch is an open source web-search
			software. It builds on Hadoop, Tika and Solr, adding web-specifics,
			such as a crawler, a link-graph database etc.
		</description>
	</info>

	<configurations>
		<include file="${basedir}/ivy/ivy-configurations.xml" />
	</configurations>

	<publications>
		<!--get the artifact from our module name -->
		<artifact conf="master" />
	</publications>

	<dependencies>
		<dependency org="org.apache.logging.log4j" name="log4j-api" rev="2.18.0" conf="*->master" />
		<dependency org="org.apache.logging.log4j" name="log4j-core" rev="2.18.0" conf="*->master" />
		<dependency org="org.apache.logging.log4j" name="log4j-slf4j-impl" rev="2.18.0" conf="*->master" />
		<dependency org="org.slf4j" name="slf4j-api" rev="1.7.36" conf="*->master" />

		<dependency org="org.apache.commons" name="commons-lang3" rev="3.12.0" conf="*->default" />
		<dependency org="org.apache.commons" name="commons-collections4" rev="4.4" conf="*->master" />
		<dependency org="org.apache.httpcomponents" name="httpclient" rev="4.5.13" conf="*->master" />
		<dependency org="commons-codec" name="commons-codec" rev="1.15" conf="*->default" />
		<dependency org="org.apache.commons" name="commons-compress" rev="1.21" conf="*->default" />
		<dependency org="org.apache.commons" name="commons-jexl3" rev="3.2.1" conf="*->default" />
		<dependency org="com.tdunning" name="t-digest" rev="3.3" />

		<!-- Hadoop Dependencies -->
<<<<<<< HEAD
		<dependency org="org.apache.hadoop" name="hadoop-common" rev="3.3.4" conf="*->default">
			<exclude org="hsqldb" name="hsqldb" />
			<exclude org="net.sf.kosmosfs" name="kfs" />
			<exclude org="net.java.dev.jets3t" name="jets3t" />
			<exclude org="org.eclipse.jdt" name="core" />
			<exclude org="org.mortbay.jetty" name="jsp-*" />
			<exclude org="org.mortbay.jetty" name="jetty-util" />
			<exclude org="com.squareup.okhttp" name="*" />
			<exclude org="ant" name="ant" />
		</dependency>
=======
		<dependency org="org.apache.hadoop" name="hadoop-common" rev="3.3.4" conf="*->default" />
>>>>>>> 215993bc
		<dependency org="org.apache.hadoop" name="hadoop-hdfs" rev="3.3.4" conf="*->default" />
		<dependency org="org.apache.hadoop" name="hadoop-mapreduce-client-core" rev="3.3.4" conf="*->default" />
		<dependency org="org.apache.hadoop" name="hadoop-mapreduce-client-jobclient" rev="3.3.4" conf="*->default" />
		<!-- End of Hadoop Dependencies -->

		<dependency org="org.apache.tika" name="tika-core" rev="2.3.0" />
		<!-- Tika parser text and html modules (without transitive dependencies) are used to detect
		     the charset in text resp. HTML documents -->
		<dependency org="org.apache.tika" name="tika-parser-text-module" rev="2.3.0" transitive="false" />
		<dependency org="org.apache.tika" name="tika-parser-html-module" rev="2.3.0" transitive="false" />

		<!-- language detection -->
		<dependency org="org.commoncrawl" name="language-detection-cld2" rev="0.1-SNAPSHOT" />
		<dependency org="net.java.dev.jna" name="jna" rev="5.10.0" />

		<dependency org="xml-apis" name="xml-apis" rev="1.4.01" /><!-- force this version as it is required by Tika -->
		<dependency org="xerces" name="xercesImpl" rev="2.12.2" />

		<dependency org="com.ibm.icu" name="icu4j" rev="71.1" />

		<dependency org="com.google.guava" name="guava" rev="31.1-jre" />

		<dependency org="com.github.crawler-commons" name="crawler-commons" rev="1.4-SNAPSHOT" />

		<dependency org="com.google.code.gson" name="gson" rev="2.9.1"/>
		<dependency org="com.martinkl.warc" name="warc-hadoop" rev="0.1.0">
			<exclude module="hadoop-client" />
		</dependency>

		<dependency org="org.apache.cxf" name="cxf-rt-frontend-jaxws" rev="3.5.3" conf="*->default" />
		<dependency org="org.apache.cxf" name="cxf-rt-frontend-jaxrs" rev="3.5.3" conf="*->default" />
		<dependency org="org.apache.cxf" name="cxf-rt-transports-http" rev="3.5.3" conf="*->default" />
		<dependency org="org.apache.cxf" name="cxf-rt-transports-http-jetty" rev="3.5.3" conf="*->default" />
		<dependency org="org.apache.cxf" name="cxf-rt-rs-client" rev="3.5.3" conf="test->default" />
		<dependency org="com.fasterxml.jackson.core" name="jackson-databind" rev="2.13.3" conf="*->default" />
		<dependency org="com.fasterxml.jackson.core" name="jackson-annotations" rev="2.13.3" conf="*->default" />
		<dependency org="com.fasterxml.jackson.dataformat" name="jackson-dataformat-cbor" rev="2.13.3" conf="*->default" />
		<dependency org="com.fasterxml.jackson.jaxrs" name="jackson-jaxrs-json-provider" rev="2.13.3" conf="*->default" />

		<!-- WARC artifacts needed -->
		<dependency org="org.netpreserve.commons" name="webarchive-commons" rev="1.1.9" conf="*->default">
			<exclude module="hadoop-core" />
			<exclude org="com.google.guava" />
			<exclude org="junit" />
			<!-- Exclude dependencies with incompatible license (see https://www.apache.org/legal/resolved.html#category-x) -->
			<exclude org="org.json" /><!-- JSON License -->
			<!--
				Exclusion of the following dependencies disables support of WARC generation by
				"bin/nutch commoncrawldump -warc ..."
				Please remove these exclusion and recompile Nutch to generate WARC files using the tool "commoncrawldump".
			-->
			<exclude org="it.unimi.dsi" module="dsiutils" /><!-- LGPL 2.1 -->
			<exclude org="org.gnu.inet" module="libidn" /><!-- LGPL 2.1 -->
		</dependency>

		<!--artifacts needed for testing -->
		<dependency org="junit" name="junit" rev="4.13.2" conf="test->default" />
		<dependency org="org.apache.mrunit" name="mrunit" rev="1.1.0" conf="test->default">
			<artifact name="mrunit" ns0:classifier="hadoop2" />
			<exclude org="log4j" module="log4j" />
		</dependency>

		<!-- Jetty used to serve test pages for unit tests, but is also provided as dependency of Hadoop -->
		<dependency org="org.eclipse.jetty" name="jetty-server" rev="9.4.50.v20221201" conf="test->default" />

		<!--Added Because of Elasticsearch JEST client-->
		<!--TODO refactor these to indexer-elastic-rest plugin somehow, currently doesn't resolve correctly-->
		<dependency org="org.apache.httpcomponents" name="httpcore-nio" rev="4.4.14" />
		<dependency org="org.apache.httpcomponents" name="httpcore" rev="4.4.14" />

		<dependency org="de.vandermeer" name="asciitable" rev="0.3.2" />

		<!--global exclusion -->
		<exclude module="jmxtools" />
		<exclude module="jms" />
		<exclude module="jmxri" />
		<exclude module="slf4j-log4j12" />
		<exclude module="log4j" /><!-- exclude log4j 1.x -->
		<exclude org="com.thoughtworks.xstream" />

	</dependencies>

</ivy-module><|MERGE_RESOLUTION|>--- conflicted
+++ resolved
@@ -50,20 +50,7 @@
 		<dependency org="com.tdunning" name="t-digest" rev="3.3" />
 
 		<!-- Hadoop Dependencies -->
-<<<<<<< HEAD
-		<dependency org="org.apache.hadoop" name="hadoop-common" rev="3.3.4" conf="*->default">
-			<exclude org="hsqldb" name="hsqldb" />
-			<exclude org="net.sf.kosmosfs" name="kfs" />
-			<exclude org="net.java.dev.jets3t" name="jets3t" />
-			<exclude org="org.eclipse.jdt" name="core" />
-			<exclude org="org.mortbay.jetty" name="jsp-*" />
-			<exclude org="org.mortbay.jetty" name="jetty-util" />
-			<exclude org="com.squareup.okhttp" name="*" />
-			<exclude org="ant" name="ant" />
-		</dependency>
-=======
 		<dependency org="org.apache.hadoop" name="hadoop-common" rev="3.3.4" conf="*->default" />
->>>>>>> 215993bc
 		<dependency org="org.apache.hadoop" name="hadoop-hdfs" rev="3.3.4" conf="*->default" />
 		<dependency org="org.apache.hadoop" name="hadoop-mapreduce-client-core" rev="3.3.4" conf="*->default" />
 		<dependency org="org.apache.hadoop" name="hadoop-mapreduce-client-jobclient" rev="3.3.4" conf="*->default" />
