--- conflicted
+++ resolved
@@ -62,28 +62,22 @@
       pattern="${maven2.pattern.ext}"
       m2compatible="true"
       />
-<<<<<<< HEAD
     <ibiblio name="cloudera-repos"
       root="https://repository.cloudera.com/artifactory/cloudera-repos/"
       pattern="${maven2.pattern.ext}"
       m2compatible="true"
       />
-=======
     <filesystem name="maven2-local" m2compatible="true" >
       <artifact pattern="${maven2.pattern.local}"/>
       <ivy pattern="${maven2.pattern.local}"/>
     </filesystem>
->>>>>>> 65d01d50
     <chain name="default" dual="true">
       <resolver ref="local"/>
       <resolver ref="maven2"/>
       <resolver ref="apache-snapshot"/>
       <resolver ref="sonatype"/>
-<<<<<<< HEAD
       <resolver ref="cloudera-repos"/>
-=======
       <resolver ref="maven2-local"/>
->>>>>>> 65d01d50
     </chain>
     <chain name="internal">
       <resolver ref="local"/>
