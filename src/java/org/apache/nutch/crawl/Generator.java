--- conflicted
+++ resolved
@@ -122,7 +122,6 @@
   }
 
   /** Selects entries due for fetch. */
-<<<<<<< HEAD
   public static class Selector extends
       Partitioner<FloatWritable, Writable> {
 
@@ -166,86 +165,6 @@
         intervalThreshold = conf.getInt(GENERATOR_MIN_INTERVAL, -1);
         restrictStatus = conf.get(GENERATOR_RESTRICT_STATUS, null);
         expr = JexlUtil.parseExpression(conf.get(GENERATOR_EXPR, null));
-=======
-  public static class Selector implements
-      Mapper<Text, CrawlDatum, FloatWritable, SelectorEntry>,
-      Partitioner<FloatWritable, Writable>,
-      Reducer<FloatWritable, SelectorEntry, FloatWritable, SelectorEntry> {
-    private LongWritable genTime = new LongWritable(System.currentTimeMillis());
-    private long curTime;
-    private long limit;
-    private long count;
-    private HashMap<String, int[]> hostCounts = new HashMap<>();
-    private int segCounts[];
-    private int maxCount;
-    private boolean byDomain = false;
-    private Partitioner<Text, Writable> partitioner = new URLPartitioner();
-    private URLFilters filters;
-    private URLNormalizers normalizers;
-    private ScoringFilters scfilters;
-    private SelectorEntry entry = new SelectorEntry();
-    private FloatWritable sortValue = new FloatWritable();
-    private boolean filter;
-    private boolean normalise;
-    private long genDelay;
-    private FetchSchedule schedule;
-    private float scoreThreshold = 0f;
-    private int intervalThreshold = -1;
-    private String restrictStatus = null;
-    private int maxNumSegments = 1;
-    private Expression expr = null;
-    private int currentsegmentnum = 1;
-    private SequenceFile.Reader[] hostdbReaders = null;
-    private Expression maxCountExpr = null;
-    private Expression fetchDelayExpr = null;
-    private JobConf conf = null;
-    
-    public void configure(JobConf job) {
-      this.conf = job;
-      curTime = job.getLong(GENERATOR_CUR_TIME, System.currentTimeMillis());
-      limit = job.getLong(GENERATOR_TOP_N, Long.MAX_VALUE)
-          / job.getNumReduceTasks();
-      maxCount = job.getInt(GENERATOR_MAX_COUNT, -1);
-      if (maxCount == -1) {
-        byDomain = false;
-      }
-      if (GENERATOR_COUNT_VALUE_DOMAIN.equals(job.get(GENERATOR_COUNT_MODE)))
-        byDomain = true;
-      filters = new URLFilters(job);
-      normalise = job.getBoolean(GENERATOR_NORMALISE, true);
-      if (normalise)
-        normalizers = new URLNormalizers(job,
-            URLNormalizers.SCOPE_GENERATE_HOST_COUNT);
-      scfilters = new ScoringFilters(job);
-      partitioner.configure(job);
-      filter = job.getBoolean(GENERATOR_FILTER, true);
-      genDelay = job.getLong(GENERATOR_DELAY, 7L) * 3600L * 24L * 1000L;
-      long time = job.getLong(Nutch.GENERATE_TIME_KEY, 0L);
-      if (time > 0)
-        genTime.set(time);
-      schedule = FetchScheduleFactory.getFetchSchedule(job);
-      scoreThreshold = job.getFloat(GENERATOR_MIN_SCORE, Float.NaN);
-      intervalThreshold = job.getInt(GENERATOR_MIN_INTERVAL, -1);
-      restrictStatus = job.get(GENERATOR_RESTRICT_STATUS, null);
-      expr = JexlUtil.parseExpression(job.get(GENERATOR_EXPR, null));
-      maxNumSegments = job.getInt(GENERATOR_MAX_NUM_SEGMENTS, 1);
-      segCounts = new int[maxNumSegments];
-      
-      if (job.get(GENERATOR_HOSTDB) != null) {
-        maxCountExpr = JexlUtil.parseExpression(job.get(GENERATOR_MAX_COUNT_EXPR, null));
-        fetchDelayExpr = JexlUtil.parseExpression(job.get(GENERATOR_FETCH_DELAY_EXPR, null));
-      }
-    }
-    
-    public void open() {
-      if (conf.get(GENERATOR_HOSTDB) != null) {
-        try {
-          Path path = new Path(conf.get(GENERATOR_HOSTDB), "current");
-          hostdbReaders = SequenceFileOutputFormat.getReaders(conf, path);
-        } catch (IOException e) {
-          LOG.error("Error reading HostDB because {}", e.getMessage());
-        }
->>>>>>> ec42cfbc
       }
 
       @Override 
@@ -290,45 +209,12 @@
             LOG.warn("Couldn't filter generatorSortValue for " + key + ": " + sfe);
           }
         }
-<<<<<<< HEAD
         
         // check expr
         if (expr != null) {
           if (!crawlDatum.evaluate(expr, key.toString())) {
             return;
           }
-=======
-      }
-      CrawlDatum crawlDatum = value;
-
-      // check fetch schedule
-      if (!schedule.shouldFetch(url, crawlDatum, curTime)) {
-        LOG.debug("-shouldFetch rejected '" + url + "', fetchTime="
-            + crawlDatum.getFetchTime() + ", curTime=" + curTime);
-        return;
-      }
-
-      LongWritable oldGenTime = (LongWritable) crawlDatum.getMetaData().get(
-          Nutch.WRITABLE_GENERATE_TIME_KEY);
-      if (oldGenTime != null) { // awaiting fetch & update
-        if (oldGenTime.get() + genDelay > curTime) // still wait for
-          // update
-          return;
-      }
-      float sort = 1.0f;
-      try {
-        sort = scfilters.generatorSortValue(key, crawlDatum, sort);
-      } catch (ScoringFilterException sfe) {
-        if (LOG.isWarnEnabled()) {
-          LOG.warn("Couldn't filter generatorSortValue for " + key + ": " + sfe);
-        }
-      }
-      
-      // check expr
-      if (expr != null) {
-        if (!crawlDatum.evaluate(expr, key.toString())) {
-          return;
->>>>>>> ec42cfbc
         }
 
         if (restrictStatus != null
@@ -363,7 +249,6 @@
           numReduceTasks);
     }
     
-<<<<<<< HEAD
     /** Collect until limit is reached. */
     public static class SelectorReducer extends
        Reducer<FloatWritable, SelectorEntry, FloatWritable, SelectorEntry> {
@@ -405,46 +290,6 @@
           } catch (IOException e) {
             LOG.error("Error closing HostDB because {}", e.getMessage());
           }
-=======
-    private HostDatum getHostDatum(String host) throws Exception {
-      Text key = new Text();
-      HostDatum value = new HostDatum();
-      
-      open();
-      for (int i = 0; i < hostdbReaders.length; i++) {
-        while (hostdbReaders[i].next(key, value)) {
-          if (host.equals(key.toString())) {
-            close();
-            return value;
-          }
-        }
-      }
-      
-      close();
-      return null;
-    }
-    
-    private JexlContext createContext(HostDatum datum) {
-      JexlContext context = new MapContext();
-      context.set("dnsFailures", datum.getDnsFailures());
-      context.set("connectionFailures", datum.getConnectionFailures());
-      context.set("unfetched", datum.getUnfetched());
-      context.set("fetched", datum.getFetched());
-      context.set("notModified", datum.getNotModified());
-      context.set("redirTemp", datum.getRedirTemp());
-      context.set("redirPerm", datum.getRedirPerm());
-      context.set("gone", datum.getGone());
-      context.set("conf", conf);
-      
-      // Set metadata variables
-      for (Map.Entry<Writable, Writable> entry : datum.getMetaData().entrySet()) {
-        Object value = entry.getValue();
-        
-        if (value instanceof FloatWritable) {
-          FloatWritable fvalue = (FloatWritable)value;
-          Text tkey = (Text)entry.getKey();
-          context.set(tkey.toString(), fvalue.get());
->>>>>>> ec42cfbc
         }
       }
 
@@ -534,7 +379,6 @@
           
           // Do this only once per queue
           if (host == null) {
-<<<<<<< HEAD
             try {
               hostname = URLUtil.getHost(urlString);
               host = getHostDatum(hostname);
@@ -558,33 +402,7 @@
               }
             }
           }
-=======
-            // Didn't work, prevent future lookups
-            host = new HostDatum();
-          } else {
-            if (maxCountExpr != null) {
-              long variableMaxCount = Math.round((double)maxCountExpr.evaluate(createContext(host)));
-              LOG.info("Generator: variable maxCount: {} for {}", variableMaxCount, hostname);
-              maxCount = (int)variableMaxCount;
-            }
-            if (fetchDelayExpr != null) {
-              long variableFetchDelay = Math.round((double)fetchDelayExpr.evaluate(createContext(host)));
-              LOG.info("Generator: variable fetchDelay: {} ms for {}", variableFetchDelay, hostname);
-              variableFetchDelayWritable = new LongWritable(variableFetchDelay);              
-            }
-          }
-        }
-        
-        if(maxCount == 0){ 
-        	continue; 
-        }
-        
-        // Got a non-zero variable fetch delay? Add it to the datum's metadata
-        if (variableFetchDelayWritable != null) {
-          entry.datum.getMetaData().put(variableFetchDelayKey, variableFetchDelayWritable);
-        }
->>>>>>> ec42cfbc
-
+          
           // Got a non-zero variable fetch delay? Add it to the datum's metadata
           if (variableFetchDelayWritable != null) {
             entry.datum.getMetaData().put(variableFetchDelayKey, variableFetchDelayWritable);
