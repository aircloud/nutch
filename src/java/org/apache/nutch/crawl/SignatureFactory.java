/**
 * Licensed to the Apache Software Foundation (ASF) under one or more
 * contributor license agreements.  See the NOTICE file distributed with
 * this work for additional information regarding copyright ownership.
 * The ASF licenses this file to You under the Apache License, Version 2.0
 * (the "License"); you may not use this file except in compliance with
 * the License.  You may obtain a copy of the License at
 *
 *     http://www.apache.org/licenses/LICENSE-2.0
 *
 * Unless required by applicable law or agreed to in writing, software
 * distributed under the License is distributed on an "AS IS" BASIS,
 * WITHOUT WARRANTIES OR CONDITIONS OF ANY KIND, either express or implied.
 * See the License for the specific language governing permissions and
 * limitations under the License.
 */

package org.apache.nutch.crawl;

// Commons Logging imports
<<<<<<< HEAD
import java.util.Collection;
=======
import org.slf4j.Logger;
import org.slf4j.LoggerFactory;
>>>>>>> caa378ba

import org.slf4j.Logger;
import org.slf4j.LoggerFactory;
import org.apache.hadoop.conf.Configuration;
import org.apache.nutch.storage.WebPage;
import org.apache.nutch.util.ObjectCache;

/**
 * Factory class, which instantiates a Signature implementation according to the
 * current Configuration configuration. This newly created instance is cached in the
 * Configuration instance, so that it could be later retrieved.
 *
 * @author Andrzej Bialecki &lt;ab@getopt.org&gt;
 */
public class SignatureFactory {
  private static final Logger LOG = LoggerFactory.getLogger(SignatureFactory.class);

  private SignatureFactory() {}                   // no public ctor

  /** Return the default Signature implementation. */
  public static Signature getSignature(Configuration conf) {
    String clazz = conf.get("db.signature.class", MD5Signature.class.getName());
    ObjectCache objectCache = ObjectCache.get(conf);
    Signature impl = (Signature)objectCache.getObject(clazz);
    if (impl == null) {
      try {
        LOG.info("Using Signature impl: " + clazz);
        Class<?> implClass = Class.forName(clazz);
        impl = (Signature)implClass.newInstance();
        impl.setConf(conf);
        objectCache.setObject(clazz, impl);
      } catch (Exception e) {
        throw new RuntimeException("Couldn't create " + clazz, e);
      }
    }
    return impl;
  }

  public static Collection<WebPage.Field> getFields(Configuration conf) {
    Signature impl = getSignature(conf);
    return impl.getFields();
  }
}<|MERGE_RESOLUTION|>--- conflicted
+++ resolved
@@ -18,24 +18,18 @@
 package org.apache.nutch.crawl;
 
 // Commons Logging imports
-<<<<<<< HEAD
-import java.util.Collection;
-=======
 import org.slf4j.Logger;
 import org.slf4j.LoggerFactory;
->>>>>>> caa378ba
 
-import org.slf4j.Logger;
-import org.slf4j.LoggerFactory;
+// Hadoop imports
 import org.apache.hadoop.conf.Configuration;
-import org.apache.nutch.storage.WebPage;
 import org.apache.nutch.util.ObjectCache;
 
 /**
  * Factory class, which instantiates a Signature implementation according to the
  * current Configuration configuration. This newly created instance is cached in the
  * Configuration instance, so that it could be later retrieved.
- *
+ * 
  * @author Andrzej Bialecki &lt;ab@getopt.org&gt;
  */
 public class SignatureFactory {
@@ -50,8 +44,10 @@
     Signature impl = (Signature)objectCache.getObject(clazz);
     if (impl == null) {
       try {
-        LOG.info("Using Signature impl: " + clazz);
-        Class<?> implClass = Class.forName(clazz);
+        if (LOG.isInfoEnabled()) {
+          LOG.info("Using Signature impl: " + clazz);
+        }
+        Class implClass = Class.forName(clazz);
         impl = (Signature)implClass.newInstance();
         impl.setConf(conf);
         objectCache.setObject(clazz, impl);
@@ -61,9 +57,4 @@
     }
     return impl;
   }
-
-  public static Collection<WebPage.Field> getFields(Configuration conf) {
-    Signature impl = getSignature(conf);
-    return impl.getFields();
-  }
 }