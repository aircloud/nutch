--- conflicted
+++ resolved
@@ -144,15 +144,12 @@
   private AtomicLong bytes;
   
   private List<Content> robotsTxtContent = null;
-<<<<<<< HEAD
   private boolean robotsTxtArchivingFilterUrl = false;
   private boolean robotsTxtArchivingFilterMime = false;
   private boolean robotsTxtArchivingCheckRobotsTxt = false;
   private Set<String> robotsTxtArchivingAcceptedMimeTypes = new HashSet<>();
-=======
   private long robotsDeferVisitsDelay;
   private int robotsDeferVisitsRetries;
->>>>>>> 5900f238
 
   //Used by the REST service
   private FetchNode fetchNode;
