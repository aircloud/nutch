/*
 * Licensed to the Apache Software Foundation (ASF) under one or more
 * contributor license agreements.  See the NOTICE file distributed with
 * this work for additional information regarding copyright ownership.
 * The ASF licenses this file to You under the Apache License, Version 2.0
 * (the "License"); you may not use this file except in compliance with
 * the License.  You may obtain a copy of the License at
 *
 *     http://www.apache.org/licenses/LICENSE-2.0
 *
 * Unless required by applicable law or agreed to in writing, software
 * distributed under the License is distributed on an "AS IS" BASIS,
 * WITHOUT WARRANTIES OR CONDITIONS OF ANY KIND, either express or implied.
 * See the License for the specific language governing permissions and
 * limitations under the License.
 */
package org.apache.nutch.indexer;

import org.apache.hadoop.conf.Configuration;
<<<<<<< HEAD
import org.apache.hadoop.mapred.JobConf;
=======
import org.apache.nutch.indexer.NutchDocument;
>>>>>>> db2f5df1
import org.apache.nutch.plugin.Extension;
import org.apache.nutch.plugin.ExtensionPoint;
import org.apache.nutch.plugin.PluginRepository;
import org.apache.nutch.plugin.PluginRuntimeException;
import org.apache.nutch.util.ObjectCache;
import org.slf4j.Logger;
import org.slf4j.LoggerFactory;
import org.w3c.dom.Document;
import org.w3c.dom.Element;
import org.w3c.dom.NodeList;
import org.xml.sax.InputSource;
import org.xml.sax.SAXException;

import javax.xml.parsers.DocumentBuilder;
import javax.xml.parsers.DocumentBuilderFactory;
import javax.xml.parsers.ParserConfigurationException;
import java.io.IOException;
import java.io.InputStream;
import java.lang.invoke.MethodHandles;
import java.util.HashMap;
import java.util.List;
import java.util.Map;

/**
 * Creates and caches {@link IndexWriter} implementing plugins.
 */
public class IndexWriters {

  private static final Logger LOG = LoggerFactory
          .getLogger(MethodHandles.lookup().lookupClass());

  private HashMap<String, IndexWriterWrapper> indexWriters;

  public IndexWriters(Configuration conf) {
    ObjectCache objectCache = ObjectCache.get(conf);

    synchronized (objectCache) {
      this.indexWriters = (HashMap<String, IndexWriterWrapper>) objectCache
              .getObject(IndexWriterWrapper.class.getName());

      //It's not cached yet
      if (this.indexWriters == null) {
        try {
          ExtensionPoint point = PluginRepository.get(conf).getExtensionPoint(
                  IndexWriter.X_POINT_ID);

          if (point == null) {
            throw new RuntimeException(IndexWriter.X_POINT_ID + " not found.");
          }

          Extension[] extensions = point.getExtensions();

          HashMap<String, Extension> extensionMap = new HashMap<>();
          for (Extension extension : extensions) {
            LOG.info("Index writer {} identified.", extension.getClazz());
            extensionMap.putIfAbsent(extension.getClazz(), extension);
          }

          IndexWriterConfig[] indexWriterConfigs = loadWritersConfiguration(conf);
          HashMap<String, IndexWriterWrapper> indexWriters = new HashMap<>();

          for (IndexWriterConfig indexWriterConfig : indexWriterConfigs) {
            final String clazz = indexWriterConfig.getClazz();

            //If was enabled in plugin.includes property
            if (extensionMap.containsKey(clazz)) {
              IndexWriterWrapper writerWrapper = new IndexWriterWrapper();
              writerWrapper.setIndexWriterConfig(indexWriterConfig);
              writerWrapper.setIndexWriter((IndexWriter) extensionMap.get(clazz).getExtensionInstance());

              indexWriters.put(indexWriterConfig.getId(), writerWrapper);
            }
          }

          objectCache.setObject(IndexWriterWrapper.class.getName(), indexWriters);
        } catch (PluginRuntimeException e) {
          throw new RuntimeException(e);
        }

        this.indexWriters = (HashMap<String, IndexWriterWrapper>) objectCache
                .getObject(IndexWriterWrapper.class.getName());
      }
    }
  }

<<<<<<< HEAD
  /**
   * Loads the configuration of index writers.
   *
   * @param conf Nutch configuration instance.
   */
  private IndexWriterConfig[] loadWritersConfiguration(Configuration conf) {
    InputStream ssInputStream = conf.getConfResourceAsInputStream("index-writers.xml");
    InputSource inputSource = new InputSource(ssInputStream);

    try {
      DocumentBuilderFactory factory = DocumentBuilderFactory.newInstance();
      DocumentBuilder builder = factory.newDocumentBuilder();
      Document document = builder.parse(inputSource);
      Element rootElement = document.getDocumentElement();
      NodeList writerList = rootElement.getElementsByTagName("writer");

      IndexWriterConfig[] indexWriterConfigs = new IndexWriterConfig[writerList.getLength()];

      for (int i = 0; i < writerList.getLength(); i++) {
        indexWriterConfigs[i] = IndexWriterConfig.getInstanceFromElement((Element) writerList.item(i));
=======
  public void open(Configuration conf, String name) throws IOException {
    for (int i = 0; i < this.indexWriters.length; i++) {
      try {
        this.indexWriters[i].open(conf, name);
      } catch (IOException ioe) {
        throw ioe;
>>>>>>> db2f5df1
      }

      return indexWriterConfigs;
    } catch (SAXException | IOException | ParserConfigurationException e) {
      LOG.warn(e.toString());
      return new IndexWriterConfig[0];
    }
  }

  /**
   * Maps the fields of a given document.
   *
   * @param document The document to map.
   * @param mapping The mapping to apply.
   * @return The mapped document.
   */
  private NutchDocument mapDocument(final NutchDocument document, final Map<MappingReader.Actions, Map<String, List<String>>> mapping) {
    try {
      NutchDocument mappedDocument = document.clone();

      mapping.get(MappingReader.Actions.COPY).forEach((key, value) -> {
        //Checking whether the field to copy exists or not
        if (mappedDocument.getField(key) != null) {
          for (String field : value) {
            //To avoid duplicate the values
            if (!key.equals(field)) {
              for (Object val : mappedDocument.getField(key).getValues()) {
                mappedDocument.add(field, val);
              }
            }
          }
        }
      });

      mapping.get(MappingReader.Actions.RENAME).forEach((key, value) -> {
        //Checking whether the field to rename exists or not
        if (mappedDocument.getField(key) != null) {
          NutchField field = mappedDocument.removeField(key);
          mappedDocument.add(value.get(0), field.getValues());
          mappedDocument.getField(value.get(0)).setWeight(field.getWeight());
        }
      });

      mapping.get(MappingReader.Actions.REMOVE).forEach((key, value) -> mappedDocument.removeField(key));

      return mappedDocument;
    } catch (CloneNotSupportedException e) {
      LOG.warn("An instance of class {} can't be cloned.", document.getClass().getName());
      return document;
    }
  }

  /**
   * Initializes the internal variables of index writers.
   *
   * @param job  Nutch configuration.
   * @param name
   * @throws IOException Some exception thrown by some writer.
   */
  public void open(JobConf job, String name) throws IOException {
    for (Map.Entry<String, IndexWriterWrapper> entry : this.indexWriters.entrySet()) {
      entry.getValue().getIndexWriter().open(job, name);
      entry.getValue().getIndexWriter().open(entry.getValue().getIndexWriterConfig().getParams());
    }
  }

  public void write(NutchDocument doc) throws IOException {
    for (Map.Entry<String, IndexWriterWrapper> entry : this.indexWriters.entrySet()) {
      NutchDocument mappedDocument = mapDocument(doc, entry.getValue().getIndexWriterConfig().getMapping());
      entry.getValue().getIndexWriter().write(mappedDocument);
    }
  }

  public void update(NutchDocument doc) throws IOException {
    for (Map.Entry<String, IndexWriterWrapper> entry : this.indexWriters.entrySet()) {
      entry.getValue().getIndexWriter().update(mapDocument(doc, entry.getValue().getIndexWriterConfig().getMapping()));
    }
  }

  public void delete(String key) throws IOException {
    for (Map.Entry<String, IndexWriterWrapper> entry : this.indexWriters.entrySet()) {
      entry.getValue().getIndexWriter().delete(key);
    }
  }

  public void close() throws IOException {
    for (Map.Entry<String, IndexWriterWrapper> entry : this.indexWriters.entrySet()) {
      entry.getValue().getIndexWriter().close();
    }
  }

  public void commit() throws IOException {
    for (Map.Entry<String, IndexWriterWrapper> entry : this.indexWriters.entrySet()) {
      entry.getValue().getIndexWriter().commit();
    }
  }

  /**
   * Lists the active IndexWriters and their configuration.
   *
   * @return The full description.
   */
  public String describe() {
    StringBuilder builder = new StringBuilder();
    if (this.indexWriters.size() == 0)
      builder.append("No IndexWriters activated - check your configuration\n");
    else
      builder.append("Active IndexWriters :\n");

    for (IndexWriterWrapper indexWriterWrapper : this.indexWriters.values()) {
      builder.append(indexWriterWrapper.getIndexWriter().describe()).append("\n");
    }

    return builder.toString();
  }

  public class IndexWriterWrapper {
    private IndexWriterConfig indexWriterConfig;

    private IndexWriter indexWriter;

    IndexWriterConfig getIndexWriterConfig() {
      return indexWriterConfig;
    }

    void setIndexWriterConfig(IndexWriterConfig indexWriterConfig) {
      this.indexWriterConfig = indexWriterConfig;
    }

    IndexWriter getIndexWriter() {
      return indexWriter;
    }

    void setIndexWriter(IndexWriter indexWriter) {
      this.indexWriter = indexWriter;
    }
  }
}<|MERGE_RESOLUTION|>--- conflicted
+++ resolved
@@ -17,11 +17,8 @@
 package org.apache.nutch.indexer;
 
 import org.apache.hadoop.conf.Configuration;
-<<<<<<< HEAD
 import org.apache.hadoop.mapred.JobConf;
-=======
 import org.apache.nutch.indexer.NutchDocument;
->>>>>>> db2f5df1
 import org.apache.nutch.plugin.Extension;
 import org.apache.nutch.plugin.ExtensionPoint;
 import org.apache.nutch.plugin.PluginRepository;
@@ -51,7 +48,7 @@
 public class IndexWriters {
 
   private static final Logger LOG = LoggerFactory
-          .getLogger(MethodHandles.lookup().lookupClass());
+      .getLogger(MethodHandles.lookup().lookupClass());
 
   private HashMap<String, IndexWriterWrapper> indexWriters;
 
@@ -107,107 +104,98 @@
     }
   }
 
-<<<<<<< HEAD
-  /**
-   * Loads the configuration of index writers.
-   *
-   * @param conf Nutch configuration instance.
-   */
-  private IndexWriterConfig[] loadWritersConfiguration(Configuration conf) {
-    InputStream ssInputStream = conf.getConfResourceAsInputStream("index-writers.xml");
-    InputSource inputSource = new InputSource(ssInputStream);
-
-    try {
-      DocumentBuilderFactory factory = DocumentBuilderFactory.newInstance();
-      DocumentBuilder builder = factory.newDocumentBuilder();
-      Document document = builder.parse(inputSource);
-      Element rootElement = document.getDocumentElement();
-      NodeList writerList = rootElement.getElementsByTagName("writer");
-
-      IndexWriterConfig[] indexWriterConfigs = new IndexWriterConfig[writerList.getLength()];
-
-      for (int i = 0; i < writerList.getLength(); i++) {
-        indexWriterConfigs[i] = IndexWriterConfig.getInstanceFromElement((Element) writerList.item(i));
-=======
-  public void open(Configuration conf, String name) throws IOException {
-    for (int i = 0; i < this.indexWriters.length; i++) {
-      try {
-        this.indexWriters[i].open(conf, name);
-      } catch (IOException ioe) {
-        throw ioe;
->>>>>>> db2f5df1
-      }
-
-      return indexWriterConfigs;
-    } catch (SAXException | IOException | ParserConfigurationException e) {
-      LOG.warn(e.toString());
-      return new IndexWriterConfig[0];
-    }
-  }
-
-  /**
-   * Maps the fields of a given document.
-   *
-   * @param document The document to map.
-   * @param mapping The mapping to apply.
-   * @return The mapped document.
-   */
-  private NutchDocument mapDocument(final NutchDocument document, final Map<MappingReader.Actions, Map<String, List<String>>> mapping) {
-    try {
-      NutchDocument mappedDocument = document.clone();
-
-      mapping.get(MappingReader.Actions.COPY).forEach((key, value) -> {
-        //Checking whether the field to copy exists or not
-        if (mappedDocument.getField(key) != null) {
-          for (String field : value) {
-            //To avoid duplicate the values
-            if (!key.equals(field)) {
-              for (Object val : mappedDocument.getField(key).getValues()) {
-                mappedDocument.add(field, val);
-              }
+    /**
+     * Loads the configuration of index writers.
+     *
+     * @param conf Nutch configuration instance.
+     */
+    private IndexWriterConfig[] loadWritersConfiguration(Configuration conf) {
+        InputStream ssInputStream = conf.getConfResourceAsInputStream("index-writers.xml");
+        InputSource inputSource = new InputSource(ssInputStream);
+
+        try {
+            DocumentBuilderFactory factory = DocumentBuilderFactory.newInstance();
+            DocumentBuilder builder = factory.newDocumentBuilder();
+            Document document = builder.parse(inputSource);
+            Element rootElement = document.getDocumentElement();
+            NodeList writerList = rootElement.getElementsByTagName("writer");
+
+            IndexWriterConfig[] indexWriterConfigs = new IndexWriterConfig[writerList.getLength()];
+
+            for (int i = 0; i < writerList.getLength(); i++) {
+                indexWriterConfigs[i] = IndexWriterConfig.getInstanceFromElement((Element) writerList.item(i));
             }
-          }
-        }
-      });
-
-      mapping.get(MappingReader.Actions.RENAME).forEach((key, value) -> {
-        //Checking whether the field to rename exists or not
-        if (mappedDocument.getField(key) != null) {
-          NutchField field = mappedDocument.removeField(key);
-          mappedDocument.add(value.get(0), field.getValues());
-          mappedDocument.getField(value.get(0)).setWeight(field.getWeight());
-        }
-      });
-
-      mapping.get(MappingReader.Actions.REMOVE).forEach((key, value) -> mappedDocument.removeField(key));
-
-      return mappedDocument;
-    } catch (CloneNotSupportedException e) {
-      LOG.warn("An instance of class {} can't be cloned.", document.getClass().getName());
-      return document;
-    }
-  }
-
-  /**
-   * Initializes the internal variables of index writers.
-   *
-   * @param job  Nutch configuration.
-   * @param name
-   * @throws IOException Some exception thrown by some writer.
-   */
-  public void open(JobConf job, String name) throws IOException {
-    for (Map.Entry<String, IndexWriterWrapper> entry : this.indexWriters.entrySet()) {
-      entry.getValue().getIndexWriter().open(job, name);
-      entry.getValue().getIndexWriter().open(entry.getValue().getIndexWriterConfig().getParams());
-    }
-  }
-
-  public void write(NutchDocument doc) throws IOException {
-    for (Map.Entry<String, IndexWriterWrapper> entry : this.indexWriters.entrySet()) {
-      NutchDocument mappedDocument = mapDocument(doc, entry.getValue().getIndexWriterConfig().getMapping());
-      entry.getValue().getIndexWriter().write(mappedDocument);
-    }
-  }
+
+            return indexWriterConfigs;
+        } catch (SAXException | IOException | ParserConfigurationException e) {
+            LOG.warn(e.toString());
+            return new IndexWriterConfig[0];
+        }
+    }
+
+    /**
+     * Maps the fields of a given document.
+     *
+     * @param document The document to map.
+     * @param mapping The mapping to apply.
+     * @return The mapped document.
+     */
+    private NutchDocument mapDocument(final NutchDocument document, final Map<MappingReader.Actions, Map<String, List<String>>> mapping) {
+        try {
+            NutchDocument mappedDocument = document.clone();
+
+            mapping.get(MappingReader.Actions.COPY).forEach((key, value) -> {
+                //Checking whether the field to copy exists or not
+                if (mappedDocument.getField(key) != null) {
+                    for (String field : value) {
+                        //To avoid duplicate the values
+                        if (!key.equals(field)) {
+                            for (Object val : mappedDocument.getField(key).getValues()) {
+                                mappedDocument.add(field, val);
+                            }
+                        }
+                    }
+                }
+            });
+
+            mapping.get(MappingReader.Actions.RENAME).forEach((key, value) -> {
+                //Checking whether the field to rename exists or not
+                if (mappedDocument.getField(key) != null) {
+                    NutchField field = mappedDocument.removeField(key);
+                    mappedDocument.add(value.get(0), field.getValues());
+                    mappedDocument.getField(value.get(0)).setWeight(field.getWeight());
+                }
+            });
+
+            mapping.get(MappingReader.Actions.REMOVE).forEach((key, value) -> mappedDocument.removeField(key));
+
+            return mappedDocument;
+        } catch (CloneNotSupportedException e) {
+            LOG.warn("An instance of class {} can't be cloned.", document.getClass().getName());
+            return document;
+        }
+    }
+
+    /**
+     * Initializes the internal variables of index writers.
+     *
+     * @param job  Nutch configuration.
+     * @param name
+     * @throws IOException Some exception thrown by some writer.
+     */
+    public void open(Configuration conf, String name) throws IOException {
+        for (Map.Entry<String, IndexWriterWrapper> entry : this.indexWriters.entrySet()) {
+            entry.getValue().getIndexWriter().open(conf, name);
+            entry.getValue().getIndexWriter().open(entry.getValue().getIndexWriterConfig().getParams());
+        }
+    }
+
+    public void write(NutchDocument doc) throws IOException {
+        for (Map.Entry<String, IndexWriterWrapper> entry : this.indexWriters.entrySet()) {
+            NutchDocument mappedDocument = mapDocument(doc, entry.getValue().getIndexWriterConfig().getMapping());
+            entry.getValue().getIndexWriter().write(mappedDocument);
+        }
+    }
 
   public void update(NutchDocument doc) throws IOException {
     for (Map.Entry<String, IndexWriterWrapper> entry : this.indexWriters.entrySet()) {
