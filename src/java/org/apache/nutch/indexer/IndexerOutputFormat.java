--- conflicted
+++ resolved
@@ -20,53 +20,27 @@
 import java.lang.invoke.MethodHandles;
 
 import org.apache.hadoop.io.Text;
-<<<<<<< HEAD
-import org.apache.hadoop.mapred.FileOutputFormat;
-import org.apache.hadoop.mapred.JobConf;
-import org.apache.hadoop.mapred.RecordWriter;
-import org.apache.hadoop.mapred.Reporter;
-import org.apache.hadoop.util.Progressable;
-import org.slf4j.Logger;
-import org.slf4j.LoggerFactory;
-=======
 import org.apache.hadoop.mapreduce.lib.output.FileOutputFormat;
 import org.apache.hadoop.mapreduce.RecordWriter;
 import org.apache.hadoop.conf.Configuration;
 import org.apache.hadoop.mapreduce.TaskAttemptContext;
->>>>>>> db2f5df1
 
 public class IndexerOutputFormat extends
     FileOutputFormat<Text, NutchIndexAction> {
-
-  private static final Logger LOG = LoggerFactory
-          .getLogger(MethodHandles.lookup().lookupClass());
 
   @Override
   public RecordWriter<Text, NutchIndexAction> getRecordWriter(
       TaskAttemptContext context) throws IOException {
 
-<<<<<<< HEAD
-    final IndexWriters writers = new IndexWriters(job);
-    LOG.info(writers.describe());
-=======
-    Configuration conf = context.getConfiguration();
+      Configuration conf = context.getConfiguration();
     final IndexWriters writers = new IndexWriters(conf);
->>>>>>> db2f5df1
 
     String name = getUniqueFile(context, "part", "");
     writers.open(conf, name);
 
     return new RecordWriter<Text, NutchIndexAction>() {
 
-<<<<<<< HEAD
-      public void close(Reporter reporter) throws IOException {
-        boolean noCommit = job.getBoolean(IndexerMapReduce.INDEXER_NO_COMMIT, false);
-        if (!noCommit) {
-          writers.commit();
-        }
-=======
       public void close(TaskAttemptContext context) throws IOException {
->>>>>>> db2f5df1
         writers.close();
       }
 
