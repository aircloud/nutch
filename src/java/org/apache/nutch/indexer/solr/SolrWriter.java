/*
 * Licensed to the Apache Software Foundation (ASF) under one or more
 * contributor license agreements.  See the NOTICE file distributed with
 * this work for additional information regarding copyright ownership.
 * The ASF licenses this file to You under the Apache License, Version 2.0
 * (the "License"); you may not use this file except in compliance with
 * the License.  You may obtain a copy of the License at
 *
 *     http://www.apache.org/licenses/LICENSE-2.0
 *
 * Unless required by applicable law or agreed to in writing, software
 * distributed under the License is distributed on an "AS IS" BASIS,
 * WITHOUT WARRANTIES OR CONDITIONS OF ANY KIND, either express or implied.
 * See the License for the specific language governing permissions and
 * limitations under the License.
 */
package org.apache.nutch.indexer.solr;

import java.io.IOException;
import java.util.ArrayList;
import java.util.Date;
import java.util.List;
import java.util.Map.Entry;

<<<<<<< HEAD
import org.apache.hadoop.conf.Configuration;
import org.apache.hadoop.mapreduce.TaskAttemptContext;
=======
import org.slf4j.Logger;
import org.slf4j.LoggerFactory;
import org.apache.hadoop.mapred.JobConf;
>>>>>>> caa378ba
import org.apache.nutch.indexer.NutchDocument;
import org.apache.nutch.indexer.NutchIndexWriter;
import org.apache.solr.client.solrj.SolrServer;
import org.apache.solr.client.solrj.SolrServerException;
import org.apache.solr.common.SolrInputDocument;
import org.apache.solr.common.util.DateUtil;

public class SolrWriter implements NutchIndexWriter {

  public static Logger LOG = LoggerFactory.getLogger(SolrWriter.class);

  private SolrServer solr;
  private SolrMappingReader solrMapping;

  private final List<SolrInputDocument> inputDocs =
    new ArrayList<SolrInputDocument>();

  private int commitSize;

<<<<<<< HEAD
  @Override
  public void open(TaskAttemptContext job, String name)
  throws IOException {
    Configuration conf = job.getConfiguration();
    solr = new CommonsHttpSolrServer(conf.get(SolrConstants.SERVER_URL));
    commitSize = conf.getInt(SolrConstants.COMMIT_SIZE, 1000);
    solrMapping = SolrMappingReader.getInstance(conf);
=======
  public void open(JobConf job, String name) throws IOException {
    solr = SolrUtils.getCommonsHttpSolrServer(job);
    commitSize = job.getInt(SolrConstants.COMMIT_SIZE, 1000);
    solrMapping = SolrMappingReader.getInstance(job);
>>>>>>> caa378ba
  }

  @Override
  public void write(NutchDocument doc) throws IOException {
    final SolrInputDocument inputDoc = new SolrInputDocument();
<<<<<<< HEAD
    for(final Entry<String, List<String>> e : doc) {
      for (final String val : e.getValue()) {
        inputDoc.addField(solrMapping.mapKey(e.getKey()), val);
=======
    for(final Entry<String, NutchField> e : doc) {
      for (final Object val : e.getValue().getValues()) {
        // normalise the string representation for a Date
        Object val2 = val;

        if (val instanceof Date){
          val2 = DateUtil.getThreadLocalDateFormat().format(val);
        }

        if (e.getKey().equals("content")) {
          val2 = SolrUtils.stripNonCharCodepoints((String)val);
        }

        inputDoc.addField(solrMapping.mapKey(e.getKey()), val2, e.getValue().getWeight());
>>>>>>> caa378ba
        String sCopy = solrMapping.mapCopyKey(e.getKey());
        if (sCopy != e.getKey()) {
        	inputDoc.addField(sCopy, val);
        }
      }
    }
    inputDoc.setDocumentBoost(doc.getScore());
    inputDocs.add(inputDoc);
    if (inputDocs.size() >= commitSize) {
      try {
        LOG.info("Adding " + Integer.toString(inputDocs.size()) + " documents");
        solr.add(inputDocs);
      } catch (final SolrServerException e) {
        throw new IOException(e);
      }
      inputDocs.clear();
    }
  }

  @Override
  public void close() throws IOException {
    try {
      if (!inputDocs.isEmpty()) {
        LOG.info("Adding " + Integer.toString(inputDocs.size()) + " documents");
        solr.add(inputDocs);
        inputDocs.clear();
      }
    } catch (final SolrServerException e) {
      throw new IOException(e);
    }
  }

<<<<<<< HEAD
=======
  public static IOException makeIOException(SolrServerException e) {
    final IOException ioe = new IOException();
    ioe.initCause(e);
    return ioe;
  }
>>>>>>> caa378ba
}<|MERGE_RESOLUTION|>--- conflicted
+++ resolved
@@ -22,15 +22,11 @@
 import java.util.List;
 import java.util.Map.Entry;
 
-<<<<<<< HEAD
-import org.apache.hadoop.conf.Configuration;
-import org.apache.hadoop.mapreduce.TaskAttemptContext;
-=======
 import org.slf4j.Logger;
 import org.slf4j.LoggerFactory;
 import org.apache.hadoop.mapred.JobConf;
->>>>>>> caa378ba
 import org.apache.nutch.indexer.NutchDocument;
+import org.apache.nutch.indexer.NutchField;
 import org.apache.nutch.indexer.NutchIndexWriter;
 import org.apache.solr.client.solrj.SolrServer;
 import org.apache.solr.client.solrj.SolrServerException;
@@ -49,30 +45,14 @@
 
   private int commitSize;
 
-<<<<<<< HEAD
-  @Override
-  public void open(TaskAttemptContext job, String name)
-  throws IOException {
-    Configuration conf = job.getConfiguration();
-    solr = new CommonsHttpSolrServer(conf.get(SolrConstants.SERVER_URL));
-    commitSize = conf.getInt(SolrConstants.COMMIT_SIZE, 1000);
-    solrMapping = SolrMappingReader.getInstance(conf);
-=======
   public void open(JobConf job, String name) throws IOException {
     solr = SolrUtils.getCommonsHttpSolrServer(job);
     commitSize = job.getInt(SolrConstants.COMMIT_SIZE, 1000);
     solrMapping = SolrMappingReader.getInstance(job);
->>>>>>> caa378ba
   }
 
-  @Override
   public void write(NutchDocument doc) throws IOException {
     final SolrInputDocument inputDoc = new SolrInputDocument();
-<<<<<<< HEAD
-    for(final Entry<String, List<String>> e : doc) {
-      for (final String val : e.getValue()) {
-        inputDoc.addField(solrMapping.mapKey(e.getKey()), val);
-=======
     for(final Entry<String, NutchField> e : doc) {
       for (final Object val : e.getValue().getValues()) {
         // normalise the string representation for a Date
@@ -87,27 +67,25 @@
         }
 
         inputDoc.addField(solrMapping.mapKey(e.getKey()), val2, e.getValue().getWeight());
->>>>>>> caa378ba
         String sCopy = solrMapping.mapCopyKey(e.getKey());
         if (sCopy != e.getKey()) {
-        	inputDoc.addField(sCopy, val);
+        	inputDoc.addField(sCopy, val);	
         }
       }
     }
-    inputDoc.setDocumentBoost(doc.getScore());
+    inputDoc.setDocumentBoost(doc.getWeight());
     inputDocs.add(inputDoc);
     if (inputDocs.size() >= commitSize) {
       try {
         LOG.info("Adding " + Integer.toString(inputDocs.size()) + " documents");
         solr.add(inputDocs);
       } catch (final SolrServerException e) {
-        throw new IOException(e);
+        throw makeIOException(e);
       }
       inputDocs.clear();
     }
   }
 
-  @Override
   public void close() throws IOException {
     try {
       if (!inputDocs.isEmpty()) {
@@ -115,17 +93,15 @@
         solr.add(inputDocs);
         inputDocs.clear();
       }
+      // solr.commit();
     } catch (final SolrServerException e) {
-      throw new IOException(e);
+      throw makeIOException(e);
     }
   }
 
-<<<<<<< HEAD
-=======
   public static IOException makeIOException(SolrServerException e) {
     final IOException ioe = new IOException();
     ioe.initCause(e);
     return ioe;
   }
->>>>>>> caa378ba
 }