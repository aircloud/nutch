--- conflicted
+++ resolved
@@ -18,10 +18,7 @@
 package org.apache.nutch.parse;
 
 import java.util.ArrayList;
-<<<<<<< HEAD
-=======
 import java.util.Collection;
->>>>>>> fc6a7f5e
 import java.util.HashMap;
 import java.util.HashSet;
 
@@ -38,63 +35,10 @@
 public class HtmlParseFilters {
 
   private HtmlParseFilter[] htmlParseFilters;
-  
-  public static final String HTMLPARSEFILTER_ORDER = "htmlparsefilter.order";
 
   public static final String HTMLPARSEFILTER_ORDER = "htmlparsefilter.order";
 
   public HtmlParseFilters(Configuration conf) {
-<<<<<<< HEAD
-        String order = conf.get(HTMLPARSEFILTER_ORDER);
-        ObjectCache objectCache = ObjectCache.get(conf);
-        this.htmlParseFilters = (HtmlParseFilter[]) objectCache.getObject(HtmlParseFilter.class.getName());
-        if (htmlParseFilters == null) {
-          /*
-           * If ordered filters are required, prepare array of filters based on
-           * property
-           */
-          String[] orderedFilters = null;
-          if (order != null && !order.trim().equals("")) {
-            orderedFilters = order.split("\\s+");
-          }
-            HashMap<String, HtmlParseFilter> filterMap =
-              new HashMap<String, HtmlParseFilter>();
-            try {
-                ExtensionPoint point = PluginRepository.get(conf).getExtensionPoint(HtmlParseFilter.X_POINT_ID);
-                if (point == null)
-                    throw new RuntimeException(HtmlParseFilter.X_POINT_ID + " not found.");
-                Extension[] extensions = point.getExtensions();
-                for (int i = 0; i < extensions.length; i++) {
-                    Extension extension = extensions[i];
-                    HtmlParseFilter parseFilter = (HtmlParseFilter) extension.getExtensionInstance();
-                    if (!filterMap.containsKey(parseFilter.getClass().getName())) {
-                        filterMap.put(parseFilter.getClass().getName(), parseFilter);
-                    }
-                }
-                HtmlParseFilter[] htmlParseFilters = filterMap.values().toArray(new HtmlParseFilter[filterMap.size()]);
-                /*
-                 * If no ordered filters required, just get the filters in an
-                 * indeterminate order
-                 */
-                if (orderedFilters == null) {
-                  objectCache.setObject(HtmlParseFilter.class.getName(), htmlParseFilters);
-                }
-                /* Otherwise run the filters in the required order */
-                else {
-                  ArrayList<HtmlParseFilter> filters = new ArrayList<HtmlParseFilter>();
-                  for (int i = 0; i < orderedFilters.length; i++) {
-                    HtmlParseFilter filter = filterMap
-                        .get(orderedFilters[i]);
-                    if (filter != null) {
-                      filters.add(filter);
-                    }
-                  }
-                  objectCache.setObject(HtmlParseFilter.class.getName(), filters
-                      .toArray(new HtmlParseFilter[filters.size()]));
-                }
-            } catch (PluginRuntimeException e) {
-                throw new RuntimeException(e);
-=======
     String order = conf.get(HTMLPARSEFILTER_ORDER);
     ObjectCache objectCache = ObjectCache.get(conf);
     this.htmlParseFilters = (HtmlParseFilter[]) objectCache.getObject(HtmlParseFilter.class.getName());
@@ -137,7 +81,6 @@
             .get(orderedFilters[i]);
             if (filter != null) {
               filters.add(filter);
->>>>>>> fc6a7f5e
             }
           }
           objectCache.setObject(HtmlParseFilter.class.getName(), filters
