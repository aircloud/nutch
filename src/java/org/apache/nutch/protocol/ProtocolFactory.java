/**
 * Licensed to the Apache Software Foundation (ASF) under one or more
 * contributor license agreements.  See the NOTICE file distributed with
 * this work for additional information regarding copyright ownership.
 * The ASF licenses this file to You under the Apache License, Version 2.0
 * (the "License"); you may not use this file except in compliance with
 * the License.  You may obtain a copy of the License at
 *
 *     http://www.apache.org/licenses/LICENSE-2.0
 *
 * Unless required by applicable law or agreed to in writing, software
 * distributed under the License is distributed on an "AS IS" BASIS,
 * WITHOUT WARRANTIES OR CONDITIONS OF ANY KIND, either express or implied.
 * See the License for the specific language governing permissions and
 * limitations under the License.
 */

package org.apache.nutch.protocol;

import java.net.MalformedURLException;
import java.net.URL;
import java.util.Collection;
import java.util.HashSet;

<<<<<<< HEAD
import org.slf4j.Logger;
import org.slf4j.LoggerFactory;
=======
// Commons Logging imports
import org.slf4j.Logger;
import org.slf4j.LoggerFactory;

import org.apache.nutch.plugin.*;
import org.apache.nutch.util.ObjectCache;

>>>>>>> caa378ba
import org.apache.hadoop.conf.Configuration;
import org.apache.nutch.plugin.Extension;
import org.apache.nutch.plugin.ExtensionPoint;
import org.apache.nutch.plugin.PluginRepository;
import org.apache.nutch.plugin.PluginRuntimeException;
import org.apache.nutch.storage.WebPage;
import org.apache.nutch.util.ObjectCache;

/**
 * Creates and caches {@link Protocol} plugins. Protocol plugins should define
 * the attribute "protocolName" with the name of the protocol that they
 * implement. Configuration object is used for caching. Cache key is constructed
 * from appending protocol name (eg. http) to constant
 * {@link Protocol#X_POINT_ID}.
 */
public class ProtocolFactory {

  public static final Logger LOG = LoggerFactory.getLogger(ProtocolFactory.class);

  private final ExtensionPoint extensionPoint;

  private final Configuration conf;

  public ProtocolFactory(Configuration conf) {
    this.conf = conf;
    this.extensionPoint = PluginRepository.get(conf).getExtensionPoint(
        Protocol.X_POINT_ID);
    if (this.extensionPoint == null) {
      throw new RuntimeException("x-point " + Protocol.X_POINT_ID
          + " not found.");
    }
  }

  /**
   * Returns the appropriate {@link Protocol} implementation for a url.
   *
   * @param urlString
   *          Url String
   * @return The appropriate {@link Protocol} implementation for a given {@link URL}.
   * @throws ProtocolNotFound
   *           when Protocol can not be found for urlString
   */
  public Protocol getProtocol(String urlString) throws ProtocolNotFound {
    ObjectCache objectCache = ObjectCache.get(conf);
    try {
      URL url = new URL(urlString);
      String protocolName = url.getProtocol();
      String cacheId = Protocol.X_POINT_ID + protocolName;
      if (protocolName == null)
        throw new ProtocolNotFound(urlString);

      if (objectCache.getObject(cacheId) != null) {
        return (Protocol) objectCache.getObject(cacheId);
      } else {
        Extension extension = findExtension(protocolName);
        if (extension == null) {
          throw new ProtocolNotFound(protocolName);
        }

        Protocol protocol = (Protocol) extension.getExtensionInstance();

        objectCache.setObject(cacheId, protocol);

        return protocol;
      }

    } catch (MalformedURLException e) {
      throw new ProtocolNotFound(urlString, e.toString());
    } catch (PluginRuntimeException e) {
      throw new ProtocolNotFound(urlString, e.toString());
    }
  }

  private Extension findExtension(String name) throws PluginRuntimeException {

    Extension[] extensions = this.extensionPoint.getExtensions();

    for (int i = 0; i < extensions.length; i++) {
      Extension extension = extensions[i];
      if (contains(name, extension.getAttribute("protocolName")))
        return extension;
    }
    return null;
  }

  boolean contains(String what, String where){
    String parts[]=where.split("[, ]");
    for(int i=0;i<parts.length;i++) {
      if(parts[i].equals(what)) return true;
    }
    return false;
  }

  public Collection<WebPage.Field> getFields() {
    Collection<WebPage.Field> fields = new HashSet<WebPage.Field>();
    for (Extension extension : this.extensionPoint.getExtensions()) {
      Protocol protocol;
      try {
        protocol = (Protocol) extension.getExtensionInstance();
        Collection<WebPage.Field> pluginFields = protocol.getFields();
        if (pluginFields != null) {
          fields.addAll(pluginFields);
        }
      } catch (PluginRuntimeException e) {
        // ignore
      }
    }
    return fields;
  }

}<|MERGE_RESOLUTION|>--- conflicted
+++ resolved
@@ -17,15 +17,9 @@
 
 package org.apache.nutch.protocol;
 
+import java.net.URL;
 import java.net.MalformedURLException;
-import java.net.URL;
-import java.util.Collection;
-import java.util.HashSet;
 
-<<<<<<< HEAD
-import org.slf4j.Logger;
-import org.slf4j.LoggerFactory;
-=======
 // Commons Logging imports
 import org.slf4j.Logger;
 import org.slf4j.LoggerFactory;
@@ -33,14 +27,7 @@
 import org.apache.nutch.plugin.*;
 import org.apache.nutch.util.ObjectCache;
 
->>>>>>> caa378ba
 import org.apache.hadoop.conf.Configuration;
-import org.apache.nutch.plugin.Extension;
-import org.apache.nutch.plugin.ExtensionPoint;
-import org.apache.nutch.plugin.PluginRepository;
-import org.apache.nutch.plugin.PluginRuntimeException;
-import org.apache.nutch.storage.WebPage;
-import org.apache.nutch.util.ObjectCache;
 
 /**
  * Creates and caches {@link Protocol} plugins. Protocol plugins should define
@@ -53,9 +40,9 @@
 
   public static final Logger LOG = LoggerFactory.getLogger(ProtocolFactory.class);
 
-  private final ExtensionPoint extensionPoint;
+  private ExtensionPoint extensionPoint;
 
-  private final Configuration conf;
+  private Configuration conf;
 
   public ProtocolFactory(Configuration conf) {
     this.conf = conf;
@@ -69,7 +56,7 @@
 
   /**
    * Returns the appropriate {@link Protocol} implementation for a url.
-   *
+   * 
    * @param urlString
    *          Url String
    * @return The appropriate {@link Protocol} implementation for a given {@link URL}.
@@ -113,12 +100,13 @@
 
     for (int i = 0; i < extensions.length; i++) {
       Extension extension = extensions[i];
+
       if (contains(name, extension.getAttribute("protocolName")))
         return extension;
     }
     return null;
   }
-
+  
   boolean contains(String what, String where){
     String parts[]=where.split("[, ]");
     for(int i=0;i<parts.length;i++) {
@@ -126,22 +114,5 @@
     }
     return false;
   }
-
-  public Collection<WebPage.Field> getFields() {
-    Collection<WebPage.Field> fields = new HashSet<WebPage.Field>();
-    for (Extension extension : this.extensionPoint.getExtensions()) {
-      Protocol protocol;
-      try {
-        protocol = (Protocol) extension.getExtensionInstance();
-        Collection<WebPage.Field> pluginFields = protocol.getFields();
-        if (pluginFields != null) {
-          fields.addAll(pluginFields);
-        }
-      } catch (PluginRuntimeException e) {
-        // ignore
-      }
-    }
-    return fields;
-  }
-
+  
 }