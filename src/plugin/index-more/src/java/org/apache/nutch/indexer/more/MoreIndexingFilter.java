/**
 * Licensed to the Apache Software Foundation (ASF) under one or more
 * contributor license agreements.  See the NOTICE file distributed with
 * this work for additional information regarding copyright ownership.
 * The ASF licenses this file to You under the Apache License, Version 2.0
 * (the "License"); you may not use this file except in compliance with
 * the License.  You may obtain a copy of the License at
 *
 *     http://www.apache.org/licenses/LICENSE-2.0
 *
 * Unless required by applicable law or agreed to in writing, software
 * distributed under the License is distributed on an "AS IS" BASIS,
 * WITHOUT WARRANTIES OR CONDITIONS OF ANY KIND, either express or implied.
 * See the License for the specific language governing permissions and
 * limitations under the License.
 */
package org.apache.nutch.indexer.more;

<<<<<<< HEAD
=======

import org.apache.oro.text.regex.Perl5Compiler;
import org.apache.oro.text.regex.Perl5Matcher;
import org.apache.oro.text.regex.Perl5Pattern;
import org.apache.oro.text.regex.PatternMatcher;
import org.apache.oro.text.regex.MatchResult;
import org.apache.oro.text.regex.MalformedPatternException;
import org.apache.tika.mime.MimeType;

import org.slf4j.Logger;
import org.slf4j.LoggerFactory;

import org.apache.nutch.metadata.Metadata;

import org.apache.nutch.net.protocols.HttpDateFormat;
import org.apache.nutch.net.protocols.Response;

import org.apache.nutch.parse.Parse;

import org.apache.nutch.indexer.IndexingFilter;
import org.apache.nutch.indexer.IndexingException;
import org.apache.nutch.indexer.NutchDocument;

import org.apache.nutch.crawl.CrawlDatum;
import org.apache.nutch.crawl.Inlinks;
import org.apache.nutch.parse.ParseData;
import org.apache.nutch.util.MimeUtil;

import org.apache.hadoop.conf.Configuration;
import org.apache.hadoop.io.Text;

>>>>>>> caa378ba
import java.text.ParseException;
import java.text.SimpleDateFormat;
import java.util.Collection;
import java.util.Date;
<<<<<<< HEAD
import java.util.HashSet;
import java.util.TimeZone;
=======
>>>>>>> caa378ba

import org.apache.avro.util.Utf8;
import org.apache.commons.lang.time.DateUtils;
import org.slf4j.Logger;
import org.slf4j.LoggerFactory;
import org.apache.hadoop.conf.Configuration;
import org.apache.nutch.indexer.IndexingException;
import org.apache.nutch.indexer.IndexingFilter;
import org.apache.nutch.indexer.NutchDocument;
import org.apache.nutch.metadata.HttpHeaders;
import org.apache.nutch.net.protocols.HttpDateFormat;
import org.apache.nutch.storage.WebPage;
import org.apache.nutch.storage.WebPage.Field;
import org.apache.nutch.util.MimeUtil;
import org.apache.oro.text.regex.MalformedPatternException;
import org.apache.oro.text.regex.MatchResult;
import org.apache.oro.text.regex.PatternMatcher;
import org.apache.oro.text.regex.Perl5Compiler;
import org.apache.oro.text.regex.Perl5Matcher;
import org.apache.oro.text.regex.Perl5Pattern;
import org.apache.tika.mime.MimeType;
import org.apache.solr.common.util.DateUtil;

/**
 * Add (or reset) a few metaData properties as respective fields (if they are
 * available), so that they can be displayed by more.jsp (called by search.jsp).
 * 
 * content-type is indexed to support query by type: last-modifed is indexed to
 * support query by date:
 * 
 * Still need to make content-length searchable!
 * 
 * @author John Xing
 */

public class MoreIndexingFilter implements IndexingFilter {
  public static final Logger LOG = LoggerFactory.getLogger(MoreIndexingFilter.class);
<<<<<<< HEAD
=======

  /** A flag that tells if magic resolution must be performed */
  private boolean MAGIC;
>>>>>>> caa378ba

  /** Get the MimeTypes resolver instance. */
  private MimeUtil MIME;

  private static Collection<WebPage.Field> FIELDS = new HashSet<WebPage.Field>();

  static {
    FIELDS.add(WebPage.Field.HEADERS);
    FIELDS.add(WebPage.Field.CONTENT_TYPE);
  }

  @Override
  public NutchDocument filter(NutchDocument doc, String url, WebPage page)
      throws IndexingException {
    addTime(doc, page, url);
    addLength(doc, page, url);
    addType(doc, page, url);
    resetTitle(doc, page, url);
    return doc;
  }

  // Add time related meta info. Add last-modified if present. Index date as
  // last-modified, or, if that's not present, use fetch time.
  private NutchDocument addTime(NutchDocument doc, WebPage page, String url) {
    long time = -1;
<<<<<<< HEAD
    Utf8 lastModified = page
        .getFromHeaders(new Utf8(HttpHeaders.LAST_MODIFIED));
    // String lastModified = data.getMeta(Metadata.LAST_MODIFIED);
    if (lastModified != null) { // try parse last-modified
      time = getTime(lastModified.toString(), url); // use as time
      String formlastModified = DateUtil.getThreadLocalDateFormat().format(new Date(time));
      // store as string
      doc.add("lastModified", formlastModified);
=======

    String lastModified = data.getMeta(Metadata.LAST_MODIFIED);
    if (lastModified != null) {                   // try parse last-modified
      time = getTime(lastModified,url);           // use as time
                                                  // store as string
      doc.add("lastModified", new Date(time));
>>>>>>> caa378ba
    }

    if (time == -1) { // if no last-modified
      // time = datum.getFetchTime(); // use fetch time
      time = page.getFetchTime(); // use fetch time
    }

<<<<<<< HEAD
    String dateString = DateUtil.getThreadLocalDateFormat().format(new Date(time));

=======
>>>>>>> caa378ba
    // un-stored, indexed and un-tokenized
    doc.add("date", new Date(time));

    return doc;
  }

  private long getTime(String date, String url) {
    long time = -1;
    try {
      time = HttpDateFormat.toLong(date);
    } catch (ParseException e) {
<<<<<<< HEAD
      // try to parse it as date in alternative format
      try {
        Date parsedDate = DateUtils.parseDate(date, new String[] {
            "EEE MMM dd HH:mm:ss yyyy", "EEE MMM dd HH:mm:ss yyyy zzz",
            "EEE MMM dd HH:mm:ss zzz yyyy", "EEE, dd MMM yyyy HH:mm:ss zzz",
            "EEE,dd MMM yyyy HH:mm:ss zzz", "EEE, dd MMM yyyy HH:mm:sszzz",
            "EEE, dd MMM yyyy HH:mm:ss", "EEE, dd-MMM-yy HH:mm:ss zzz",
            "yyyy/MM/dd HH:mm:ss.SSS zzz", "yyyy/MM/dd HH:mm:ss.SSS",
            "yyyy/MM/dd HH:mm:ss zzz", "yyyy/MM/dd", "yyyy.MM.dd HH:mm:ss",
            "yyyy-MM-dd HH:mm", "MMM dd yyyy HH:mm:ss. zzz",
            "MMM dd yyyy HH:mm:ss zzz", "dd.MM.yyyy HH:mm:ss zzz",
            "dd MM yyyy HH:mm:ss zzz", "dd.MM.yyyy; HH:mm:ss",
            "dd.MM.yyyy HH:mm:ss", "dd.MM.yyyy zzz", "yyyy-MM-dd'T'HH:mm:ss'Z'" });
        time = parsedDate.getTime();
        // if (LOG.isWarnEnabled()) {
        // LOG.warn(url + ": parsed date: " + date +" to:"+time);
        // }
      } catch (Exception e2) {
        if (LOG.isWarnEnabled()) {
          LOG.warn(url + ": can't parse erroneous date: " + date);
        }
      }
=======
	// try to parse it as date in alternative format
	try {
	    Date parsedDate = DateUtils.parseDate(date,
		  new String [] {
		      "EEE MMM dd HH:mm:ss yyyy",
		      "EEE MMM dd HH:mm:ss yyyy zzz",
		      "EEE MMM dd HH:mm:ss zzz yyyy",
		      "EEE, MMM dd HH:mm:ss yyyy zzz",
		      "EEE, dd MMM yyyy HH:mm:ss zzz",
		      "EEE,dd MMM yyyy HH:mm:ss zzz",
		      "EEE, dd MMM yyyy HH:mm:sszzz",
		      "EEE, dd MMM yyyy HH:mm:ss",
		      "EEE, dd-MMM-yy HH:mm:ss zzz",
		      "yyyy/MM/dd HH:mm:ss.SSS zzz",
		      "yyyy/MM/dd HH:mm:ss.SSS",
		      "yyyy/MM/dd HH:mm:ss zzz",
		      "yyyy/MM/dd",
		      "yyyy.MM.dd HH:mm:ss",
		      "yyyy-MM-dd HH:mm",
		      "MMM dd yyyy HH:mm:ss. zzz",
		      "MMM dd yyyy HH:mm:ss zzz",
		      "dd.MM.yyyy HH:mm:ss zzz",
		      "dd MM yyyy HH:mm:ss zzz",
		      "dd.MM.yyyy; HH:mm:ss",
		      "dd.MM.yyyy HH:mm:ss",
		      "dd.MM.yyyy zzz",
		      "yyyy-MM-dd'T'HH:mm:ss'Z'"
		  });
	    time = parsedDate.getTime();
            // if (LOG.isWarnEnabled()) {
	    //   LOG.warn(url + ": parsed date: " + date +" to:"+time);
            // }
	} catch (Exception e2) {
            if (LOG.isWarnEnabled()) {
	      LOG.warn(url + ": can't parse erroneous date: " + date);
            }
	}
>>>>>>> caa378ba
    }
    return time;
  }

  // Add Content-Length
  private NutchDocument addLength(NutchDocument doc, WebPage page, String url) {
    Utf8 contentLength = page.getFromHeaders(new Utf8(
        HttpHeaders.CONTENT_LENGTH));
    if (contentLength != null)
      // NUTCH-1010 ContentLength not trimmed
<<<<<<< HEAD
      doc.add("contentLength", contentLength.toString().trim());
=======
      doc.add("contentLength", contentLength.trim());
>>>>>>> caa378ba

    return doc;
  }

  /**
   * <p>
   * Add Content-Type and its primaryType and subType add contentType,
   * primaryType and subType to field "type" as un-stored, indexed and
   * un-tokenized, so that search results can be confined by contentType or its
   * primaryType or its subType.
   * </p>
   * <p>
   * For example, if contentType is application/vnd.ms-powerpoint, search can be
   * done with one of the following qualifiers
   * type:application/vnd.ms-powerpoint type:application type:vnd.ms-powerpoint
   * all case insensitive. The query filter is implemented in
   * {@link TypeQueryFilter}.
   * </p>
   * 
   * @param doc
   * @param data
   * @param url
   * @return
   */
  private NutchDocument addType(NutchDocument doc, WebPage page, String url) {
    MimeType mimeType = null;
    Utf8 contentType = page.getFromHeaders(new Utf8(HttpHeaders.CONTENT_TYPE));
    if (contentType == null) {
      // Note by Jerome Charron on 20050415:
      // Content Type not solved by a previous plugin
      // Or unable to solve it... Trying to find it
      // Should be better to use the doc content too
      // (using MimeTypes.getMimeType(byte[], String), but I don't know
      // which field it is?
      // if (MAGIC) {
      // contentType = MIME.getMimeType(url, content);
      // } else {
      // contentType = MIME.getMimeType(url);
      // }
      mimeType = MIME.getMimeType(url);
    } else {
      mimeType = MIME.forName(MimeUtil.cleanMimeType(contentType.toString()));
    }

    // Checks if we solved the content-type.
    if (mimeType == null) {
      return doc;
    }

    String scontentType = mimeType.getName();

    doc.add("type", scontentType);

    // Check if we need to split the content type in sub parts
    if (conf.getBoolean("moreIndexingFilter.indexMimeTypeParts", true)) {
      String[] parts = getParts(contentType.toString());

      for(String part: parts) {
        doc.add("type", part);
      }
    }

    // leave this for future improvement
    // MimeTypeParameterList parameterList = mimeType.getParameters()

    return doc;
  }

  /**
   * Utility method for splitting mime type into type and subtype.
   * 
   * @param mimeType
   * @return
   */
  static String[] getParts(String mimeType) {
    return mimeType.split("/");
  }

  // Reset title if we see non-standard HTTP header "Content-Disposition".
  // It's a good indication that content provider wants filename therein
  // be used as the title of this url.

  // Patterns used to extract filename from possible non-standard
  // HTTP header "Content-Disposition". Typically it looks like:
  // Content-Disposition: inline; filename="foo.ppt"
  private PatternMatcher matcher = new Perl5Matcher();

  private Configuration conf;
  static Perl5Pattern patterns[] = { null, null };
  static {
    Perl5Compiler compiler = new Perl5Compiler();
    try {
      // order here is important
      patterns[0] = (Perl5Pattern) compiler
          .compile("\\bfilename=['\"](.+)['\"]");
      patterns[1] = (Perl5Pattern) compiler.compile("\\bfilename=(\\S+)\\b");
    } catch (MalformedPatternException e) {
      // just ignore
    }
  }

  private NutchDocument resetTitle(NutchDocument doc, WebPage page, String url) {
    Utf8 contentDisposition = page.getFromHeaders(new Utf8(
        HttpHeaders.CONTENT_DISPOSITION));
    if (contentDisposition == null)
      return doc;

    MatchResult result;
    for (int i = 0; i < patterns.length; i++) {
      if (matcher.contains(contentDisposition.toString(), patterns[i])) {
        result = matcher.getMatch();
        doc.add("title", result.group(1));
        break;
      }
    }

    return doc;
  }

  public void addIndexBackendOptions(Configuration conf) {
  }

  public void setConf(Configuration conf) {
    this.conf = conf;
    MIME = new MimeUtil(conf);
  }

  public Configuration getConf() {
    return this.conf;
  }

  @Override
  public Collection<Field> getFields() {
    return FIELDS;
  }

}<|MERGE_RESOLUTION|>--- conflicted
+++ resolved
@@ -16,8 +16,6 @@
  */
 package org.apache.nutch.indexer.more;
 
-<<<<<<< HEAD
-=======
 
 import org.apache.oro.text.regex.Perl5Compiler;
 import org.apache.oro.text.regex.Perl5Matcher;
@@ -49,113 +47,66 @@
 import org.apache.hadoop.conf.Configuration;
 import org.apache.hadoop.io.Text;
 
->>>>>>> caa378ba
 import java.text.ParseException;
 import java.text.SimpleDateFormat;
-import java.util.Collection;
+
 import java.util.Date;
-<<<<<<< HEAD
-import java.util.HashSet;
-import java.util.TimeZone;
-=======
->>>>>>> caa378ba
-
-import org.apache.avro.util.Utf8;
+
 import org.apache.commons.lang.time.DateUtils;
-import org.slf4j.Logger;
-import org.slf4j.LoggerFactory;
-import org.apache.hadoop.conf.Configuration;
-import org.apache.nutch.indexer.IndexingException;
-import org.apache.nutch.indexer.IndexingFilter;
-import org.apache.nutch.indexer.NutchDocument;
-import org.apache.nutch.metadata.HttpHeaders;
-import org.apache.nutch.net.protocols.HttpDateFormat;
-import org.apache.nutch.storage.WebPage;
-import org.apache.nutch.storage.WebPage.Field;
-import org.apache.nutch.util.MimeUtil;
-import org.apache.oro.text.regex.MalformedPatternException;
-import org.apache.oro.text.regex.MatchResult;
-import org.apache.oro.text.regex.PatternMatcher;
-import org.apache.oro.text.regex.Perl5Compiler;
-import org.apache.oro.text.regex.Perl5Matcher;
-import org.apache.oro.text.regex.Perl5Pattern;
-import org.apache.tika.mime.MimeType;
-import org.apache.solr.common.util.DateUtil;
+
 
 /**
- * Add (or reset) a few metaData properties as respective fields (if they are
- * available), so that they can be displayed by more.jsp (called by search.jsp).
- * 
- * content-type is indexed to support query by type: last-modifed is indexed to
- * support query by date:
- * 
+ * Add (or reset) a few metaData properties as respective fields
+ * (if they are available), so that they can be displayed by more.jsp
+ * (called by search.jsp).
+ *
+ * content-type is indexed to support query by type:
+ * last-modifed is indexed to support query by date:
+ *
  * Still need to make content-length searchable!
- * 
+ *
  * @author John Xing
  */
 
 public class MoreIndexingFilter implements IndexingFilter {
   public static final Logger LOG = LoggerFactory.getLogger(MoreIndexingFilter.class);
-<<<<<<< HEAD
-=======
 
   /** A flag that tells if magic resolution must be performed */
   private boolean MAGIC;
->>>>>>> caa378ba
 
   /** Get the MimeTypes resolver instance. */
-  private MimeUtil MIME;
-
-  private static Collection<WebPage.Field> FIELDS = new HashSet<WebPage.Field>();
-
-  static {
-    FIELDS.add(WebPage.Field.HEADERS);
-    FIELDS.add(WebPage.Field.CONTENT_TYPE);
-  }
-
-  @Override
-  public NutchDocument filter(NutchDocument doc, String url, WebPage page)
-      throws IndexingException {
-    addTime(doc, page, url);
-    addLength(doc, page, url);
-    addType(doc, page, url);
-    resetTitle(doc, page, url);
-    return doc;
-  }
-
-  // Add time related meta info. Add last-modified if present. Index date as
+  private MimeUtil MIME; 
+  
+  public NutchDocument filter(NutchDocument doc, Parse parse, Text url, CrawlDatum datum, Inlinks inlinks)
+    throws IndexingException {
+
+    String url_s = url.toString();
+
+    addTime(doc, parse.getData(), url_s, datum);
+    addLength(doc, parse.getData(), url_s);
+    addType(doc, parse.getData(), url_s);
+    resetTitle(doc, parse.getData(), url_s);
+
+    return doc;
+  }
+    
+  // Add time related meta info.  Add last-modified if present.  Index date as
   // last-modified, or, if that's not present, use fetch time.
-  private NutchDocument addTime(NutchDocument doc, WebPage page, String url) {
+  private NutchDocument addTime(NutchDocument doc, ParseData data,
+                           String url, CrawlDatum datum) {
     long time = -1;
-<<<<<<< HEAD
-    Utf8 lastModified = page
-        .getFromHeaders(new Utf8(HttpHeaders.LAST_MODIFIED));
-    // String lastModified = data.getMeta(Metadata.LAST_MODIFIED);
-    if (lastModified != null) { // try parse last-modified
-      time = getTime(lastModified.toString(), url); // use as time
-      String formlastModified = DateUtil.getThreadLocalDateFormat().format(new Date(time));
-      // store as string
-      doc.add("lastModified", formlastModified);
-=======
 
     String lastModified = data.getMeta(Metadata.LAST_MODIFIED);
     if (lastModified != null) {                   // try parse last-modified
       time = getTime(lastModified,url);           // use as time
                                                   // store as string
       doc.add("lastModified", new Date(time));
->>>>>>> caa378ba
-    }
-
-    if (time == -1) { // if no last-modified
-      // time = datum.getFetchTime(); // use fetch time
-      time = page.getFetchTime(); // use fetch time
-    }
-
-<<<<<<< HEAD
-    String dateString = DateUtil.getThreadLocalDateFormat().format(new Date(time));
-
-=======
->>>>>>> caa378ba
+    }
+
+    if (time == -1) {                             // if no last-modified
+      time = datum.getFetchTime();                // use fetch time
+    }
+
     // un-stored, indexed and un-tokenized
     doc.add("date", new Date(time));
 
@@ -167,30 +118,6 @@
     try {
       time = HttpDateFormat.toLong(date);
     } catch (ParseException e) {
-<<<<<<< HEAD
-      // try to parse it as date in alternative format
-      try {
-        Date parsedDate = DateUtils.parseDate(date, new String[] {
-            "EEE MMM dd HH:mm:ss yyyy", "EEE MMM dd HH:mm:ss yyyy zzz",
-            "EEE MMM dd HH:mm:ss zzz yyyy", "EEE, dd MMM yyyy HH:mm:ss zzz",
-            "EEE,dd MMM yyyy HH:mm:ss zzz", "EEE, dd MMM yyyy HH:mm:sszzz",
-            "EEE, dd MMM yyyy HH:mm:ss", "EEE, dd-MMM-yy HH:mm:ss zzz",
-            "yyyy/MM/dd HH:mm:ss.SSS zzz", "yyyy/MM/dd HH:mm:ss.SSS",
-            "yyyy/MM/dd HH:mm:ss zzz", "yyyy/MM/dd", "yyyy.MM.dd HH:mm:ss",
-            "yyyy-MM-dd HH:mm", "MMM dd yyyy HH:mm:ss. zzz",
-            "MMM dd yyyy HH:mm:ss zzz", "dd.MM.yyyy HH:mm:ss zzz",
-            "dd MM yyyy HH:mm:ss zzz", "dd.MM.yyyy; HH:mm:ss",
-            "dd.MM.yyyy HH:mm:ss", "dd.MM.yyyy zzz", "yyyy-MM-dd'T'HH:mm:ss'Z'" });
-        time = parsedDate.getTime();
-        // if (LOG.isWarnEnabled()) {
-        // LOG.warn(url + ": parsed date: " + date +" to:"+time);
-        // }
-      } catch (Exception e2) {
-        if (LOG.isWarnEnabled()) {
-          LOG.warn(url + ": can't parse erroneous date: " + date);
-        }
-      }
-=======
 	// try to parse it as date in alternative format
 	try {
 	    Date parsedDate = DateUtils.parseDate(date,
@@ -228,22 +155,17 @@
 	      LOG.warn(url + ": can't parse erroneous date: " + date);
             }
 	}
->>>>>>> caa378ba
     }
     return time;
   }
 
   // Add Content-Length
-  private NutchDocument addLength(NutchDocument doc, WebPage page, String url) {
-    Utf8 contentLength = page.getFromHeaders(new Utf8(
-        HttpHeaders.CONTENT_LENGTH));
+  private NutchDocument addLength(NutchDocument doc, ParseData data, String url) {
+    String contentLength = data.getMeta(Response.CONTENT_LENGTH);
+
     if (contentLength != null)
       // NUTCH-1010 ContentLength not trimmed
-<<<<<<< HEAD
-      doc.add("contentLength", contentLength.toString().trim());
-=======
       doc.add("contentLength", contentLength.trim());
->>>>>>> caa378ba
 
     return doc;
   }
@@ -268,9 +190,9 @@
    * @param url
    * @return
    */
-  private NutchDocument addType(NutchDocument doc, WebPage page, String url) {
+  private NutchDocument addType(NutchDocument doc, ParseData data, String url) {
     MimeType mimeType = null;
-    Utf8 contentType = page.getFromHeaders(new Utf8(HttpHeaders.CONTENT_TYPE));
+    String contentType = data.getMeta(Response.CONTENT_TYPE);
     if (contentType == null) {
       // Note by Jerome Charron on 20050415:
       // Content Type not solved by a previous plugin
@@ -279,23 +201,23 @@
       // (using MimeTypes.getMimeType(byte[], String), but I don't know
       // which field it is?
       // if (MAGIC) {
-      // contentType = MIME.getMimeType(url, content);
+      //   contentType = MIME.getMimeType(url, content);
       // } else {
-      // contentType = MIME.getMimeType(url);
+      //   contentType = MIME.getMimeType(url);
       // }
       mimeType = MIME.getMimeType(url);
     } else {
-      mimeType = MIME.forName(MimeUtil.cleanMimeType(contentType.toString()));
-    }
-
+      mimeType = MIME.forName(MimeUtil.cleanMimeType(contentType));
+    }
+        
     // Checks if we solved the content-type.
     if (mimeType == null) {
       return doc;
     }
 
-    String scontentType = mimeType.getName();
-
-    doc.add("type", scontentType);
+    contentType = mimeType.getName();
+    
+    doc.add("type", contentType);
 
     // Check if we need to split the content type in sub parts
     if (conf.getBoolean("moreIndexingFilter.indexMimeTypeParts", true)) {
@@ -305,16 +227,16 @@
         doc.add("type", part);
       }
     }
-
+    
     // leave this for future improvement
-    // MimeTypeParameterList parameterList = mimeType.getParameters()
-
-    return doc;
-  }
-
+    //MimeTypeParameterList parameterList = mimeType.getParameters()
+
+    return doc;
+  }
+
+  
   /**
    * Utility method for splitting mime type into type and subtype.
-   * 
    * @param mimeType
    * @return
    */
@@ -332,28 +254,28 @@
   private PatternMatcher matcher = new Perl5Matcher();
 
   private Configuration conf;
-  static Perl5Pattern patterns[] = { null, null };
+  static Perl5Pattern patterns[] = {null, null};
   static {
     Perl5Compiler compiler = new Perl5Compiler();
     try {
       // order here is important
-      patterns[0] = (Perl5Pattern) compiler
-          .compile("\\bfilename=['\"](.+)['\"]");
-      patterns[1] = (Perl5Pattern) compiler.compile("\\bfilename=(\\S+)\\b");
+      patterns[0] =
+        (Perl5Pattern) compiler.compile("\\bfilename=['\"](.+)['\"]");
+      patterns[1] =
+        (Perl5Pattern) compiler.compile("\\bfilename=(\\S+)\\b");
     } catch (MalformedPatternException e) {
       // just ignore
     }
   }
 
-  private NutchDocument resetTitle(NutchDocument doc, WebPage page, String url) {
-    Utf8 contentDisposition = page.getFromHeaders(new Utf8(
-        HttpHeaders.CONTENT_DISPOSITION));
+  private NutchDocument resetTitle(NutchDocument doc, ParseData data, String url) {
+    String contentDisposition = data.getMeta(Metadata.CONTENT_DISPOSITION);
     if (contentDisposition == null)
       return doc;
 
     MatchResult result;
-    for (int i = 0; i < patterns.length; i++) {
-      if (matcher.contains(contentDisposition.toString(), patterns[i])) {
+    for (int i=0; i<patterns.length; i++) {
+      if (matcher.contains(contentDisposition,patterns[i])) {
         result = matcher.getMatch();
         doc.add("title", result.group(1));
         break;
@@ -363,9 +285,6 @@
     return doc;
   }
 
-  public void addIndexBackendOptions(Configuration conf) {
-  }
-
   public void setConf(Configuration conf) {
     this.conf = conf;
     MIME = new MimeUtil(conf);
@@ -375,9 +294,4 @@
     return this.conf;
   }
 
-  @Override
-  public Collection<Field> getFields() {
-    return FIELDS;
-  }
-
 }