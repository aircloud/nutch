--- conflicted
+++ resolved
@@ -16,24 +16,18 @@
  */
 package org.apache.nutch.indexwriter.solr;
 
-<<<<<<< HEAD
-=======
 import java.lang.invoke.MethodHandles;
 import java.util.ArrayList;
 
 import org.slf4j.Logger;
 import org.slf4j.LoggerFactory;
 import org.apache.hadoop.conf.Configuration;
->>>>>>> db2f5df1
 import org.apache.solr.client.solrj.SolrClient;
 import org.apache.solr.client.solrj.impl.CloudSolrClient;
 import org.apache.solr.client.solrj.impl.HttpSolrClient;
 
 import java.net.MalformedURLException;
 
-<<<<<<< HEAD
-class SolrUtils {
-=======
 public class SolrUtils {
 
   private static final Logger LOG = LoggerFactory
@@ -49,7 +43,7 @@
     String[] urls = conf.getStrings(SolrConstants.SERVER_URL);
     String[] zkHostString = conf.getStrings(SolrConstants.ZOOKEEPER_HOSTS);
     ArrayList<SolrClient> solrClients = new ArrayList<SolrClient>();
-    
+
     if (zkHostString != null && zkHostString.length > 0) {
       for (int i = 0; i < zkHostString.length; i++) {
         CloudSolrClient sc = getCloudSolrClient(zkHostString[i]);
@@ -65,21 +59,20 @@
 
     return solrClients;
   }
->>>>>>> db2f5df1
 
-  static CloudSolrClient getCloudSolrClient(String url) throws MalformedURLException {
+  public static CloudSolrClient getCloudSolrClient(String url) throws MalformedURLException {
     CloudSolrClient sc = new CloudSolrClient(url.replace('|', ','));
     sc.setParallelUpdates(true);
     sc.connect();
     return sc;
   }
 
-  static SolrClient getHttpSolrClient(String url) throws MalformedURLException {
+  public static SolrClient getHttpSolrClient(String url) throws MalformedURLException {
     SolrClient sc =new HttpSolrClient(url);
     return sc;
   }
   
-  static String stripNonCharCodepoints(String input) {
+  public static String stripNonCharCodepoints(String input) {
     StringBuilder retval = new StringBuilder();
     char ch;
 
