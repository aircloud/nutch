/**
 * Licensed to the Apache Software Foundation (ASF) under one or more
 * contributor license agreements.  See the NOTICE file distributed with
 * this work for additional information regarding copyright ownership.
 * The ASF licenses this file to You under the Apache License, Version 2.0
 * (the "License"); you may not use this file except in compliance with
 * the License.  You may obtain a copy of the License at
 *
 *     http://www.apache.org/licenses/LICENSE-2.0
 *
 * Unless required by applicable law or agreed to in writing, software
 * distributed under the License is distributed on an "AS IS" BASIS,
 * WITHOUT WARRANTIES OR CONDITIONS OF ANY KIND, either express or implied.
 * See the License for the specific language governing permissions and
 * limitations under the License.
 */
package org.apache.nutch.protocol.http.api;

// JDK imports
import java.io.IOException;
import java.net.InetAddress;
import java.net.URL;
import java.net.UnknownHostException;
import java.util.HashMap;
import java.util.LinkedList;

import org.apache.commons.logging.Log;
import org.apache.commons.logging.LogFactory;
import org.apache.hadoop.conf.Configuration;
import org.apache.nutch.net.protocols.Response;
import org.apache.nutch.protocol.Content;
import org.apache.nutch.protocol.Protocol;
import org.apache.nutch.protocol.ProtocolException;
import org.apache.nutch.protocol.ProtocolOutput;
import org.apache.nutch.protocol.ProtocolStatusCodes;
import org.apache.nutch.protocol.RobotRules;
import org.apache.nutch.storage.ProtocolStatusUtils;
import org.apache.nutch.storage.WebPage;
import org.apache.nutch.util.GZIPUtils;
import org.apache.nutch.util.DeflateUtils;
import org.apache.nutch.util.LogUtil;
import org.apache.nutch.util.MimeUtil;

/**
 * @author J&eacute;r&ocirc;me Charron
 */
public abstract class HttpBase implements Protocol {


  public static final int BUFFER_SIZE = 8 * 1024;

  private static final byte[] EMPTY_CONTENT = new byte[0];

  private RobotRulesParser robots = null;

  /** The proxy hostname. */
  protected String proxyHost = null;

  /** The proxy port. */
  protected int proxyPort = 8080;

  /** Indicates if a proxy is used */
  protected boolean useProxy = false;

  /** The network timeout in millisecond */
  protected int timeout = 10000;

  /** The length limit for downloaded content, in bytes. */
  protected int maxContent = 64 * 1024;

  /** The number of times a thread will delay when trying to fetch a page. */
  protected int maxDelays = 3;

  /**
   * The maximum number of threads that should be allowed
   * to access a host at one time.
   */
  protected int maxThreadsPerHost = 1;

  /**
   * The number of seconds the fetcher will delay between
   * successive requests to the same server.
   */
  protected long serverDelay = 1000;

  /** The Nutch 'User-Agent' request header */
  protected String userAgent = getAgentString(
      "NutchCVS", null, "Nutch",
      "http://lucene.apache.org/nutch/bot.html",
  "nutch-agent@lucene.apache.org");


  /** The "Accept-Language" request header value. */
  protected String acceptLanguage = "en-us,en-gb,en;q=0.7,*;q=0.3";
    
  /**
   * Maps from host to a Long naming the time it should be unblocked.
   * The Long is zero while the host is in use, then set to now+wait when
   * a request finishes.  This way only one thread at a time accesses a
   * host.
   */
  private static HashMap<String, Long> BLOCKED_ADDR_TO_TIME =
    new HashMap<String, Long>();

  /**
   * Maps a host to the number of threads accessing that host.
   */
  private static HashMap<String, Integer> THREADS_PER_HOST_COUNT =
    new HashMap<String, Integer>();

  /**
   * Queue of blocked hosts.  This contains all of the non-zero entries
   * from BLOCKED_ADDR_TO_TIME, ordered by increasing time.
   */
  private static LinkedList<String> BLOCKED_ADDR_QUEUE = new LinkedList<String>();

  /** The default logger */
  private final static Log LOGGER = LogFactory.getLog(HttpBase.class);

  /** The specified logger */
  private Log logger = LOGGER;

  /** The nutch configuration */
  private Configuration conf = null;

  /** Do we block by IP addresses or by hostnames? */
  private boolean byIP = true;

  private MimeUtil mimeTypes;

  /** Do we use HTTP/1.1? */
  protected boolean useHttp11 = false;

  /** Skip page if Crawl-Delay longer than this value. */
  protected long maxCrawlDelay = -1L;

  /** Plugin should handle host blocking internally. */
  protected boolean checkBlocking = true;

  /** Plugin should handle robot rules checking internally. */
  protected boolean checkRobots = true;

  /** Creates a new instance of HttpBase */
  public HttpBase() {
    this(null);
  }

  /** Creates a new instance of HttpBase */
  public HttpBase(Log logger) {
    if (logger != null) {
      this.logger = logger;
    }
    robots = new RobotRulesParser();
  }
<<<<<<< HEAD
  
   // Inherited Javadoc
    public void setConf(Configuration conf) {
        this.conf = conf;
        this.proxyHost = conf.get("http.proxy.host");
        this.proxyPort = conf.getInt("http.proxy.port", 8080);
        this.useProxy = (proxyHost != null && proxyHost.length() > 0);
        this.timeout = conf.getInt("http.timeout", 10000);
        this.maxContent = conf.getInt("http.content.limit", 64 * 1024);
        this.maxDelays = conf.getInt("http.max.delays", 3);
        this.maxThreadsPerHost = conf.getInt("fetcher.threads.per.host", 1);
        this.userAgent = getAgentString(conf.get("http.agent.name"), conf.get("http.agent.version"), conf
                .get("http.agent.description"), conf.get("http.agent.url"), conf.get("http.agent.email"));
        this.acceptLanguage = conf.get("http.accept.language", acceptLanguage);
        this.serverDelay = (long) (conf.getFloat("fetcher.server.delay", 1.0f) * 1000);
        this.maxCrawlDelay = (long)(conf.getInt("fetcher.max.crawl.delay", -1) * 1000);
        // backward-compatible default setting
        this.byIP = conf.getBoolean("fetcher.threads.per.host.by.ip", true);
        this.useHttp11 = conf.getBoolean("http.useHttp11", false);
        this.robots.setConf(conf);
        this.checkBlocking = conf.getBoolean(Protocol.CHECK_BLOCKING, true);
        this.checkRobots = conf.getBoolean(Protocol.CHECK_ROBOTS, true);
        logConf();
    }
=======

  // Inherited Javadoc
  public void setConf(Configuration conf) {
    this.conf = conf;
    this.proxyHost = conf.get("http.proxy.host");
    this.proxyPort = conf.getInt("http.proxy.port", 8080);
    this.useProxy = (proxyHost != null && proxyHost.length() > 0);
    this.timeout = conf.getInt("http.timeout", 10000);
    this.maxContent = conf.getInt("http.content.limit", 64 * 1024);
    this.maxDelays = conf.getInt("http.max.delays", 3);
    this.maxThreadsPerHost = conf.getInt("fetcher.threads.per.host", 1);
    this.userAgent = getAgentString(conf.get("http.agent.name"), conf.get("http.agent.version"), conf
        .get("http.agent.description"), conf.get("http.agent.url"), conf.get("http.agent.email"));
    this.acceptLanguage = conf.get("http.accept.language", acceptLanguage);
    this.serverDelay = (long) (conf.getFloat("fetcher.server.delay", 1.0f) * 1000);
    this.maxCrawlDelay = (conf.getInt("fetcher.max.crawl.delay", -1) * 1000);
    // backward-compatible default setting
    this.byIP = conf.getBoolean("fetcher.threads.per.host.by.ip", true);
    this.mimeTypes = new MimeUtil(conf);
    this.useHttp11 = conf.getBoolean("http.useHttp11", false);
    this.robots.setConf(conf);
    this.checkBlocking = conf.getBoolean(Protocol.CHECK_BLOCKING, true);
    this.checkRobots = conf.getBoolean(Protocol.CHECK_ROBOTS, true);
    logConf();
  }
>>>>>>> fc6a7f5e

  // Inherited Javadoc
  public Configuration getConf() {
    return this.conf;
  }



  public ProtocolOutput getProtocolOutput(String url, WebPage page) {

    try {
<<<<<<< HEAD
      URL u = new URL(urlString);
      long delay = serverDelay;
      
=======
      URL u = new URL(url);
      long delay = serverDelay;
>>>>>>> fc6a7f5e
      if (checkRobots) {
        try {
          if (!robots.isAllowed(this, u)) {
            return new ProtocolOutput(null,
                ProtocolStatusUtils.makeStatus(ProtocolStatusCodes.ROBOTS_DENIED, url));
          }
        } catch (Throwable e) {
          // XXX Maybe bogus: assume this is allowed.
          if (logger.isTraceEnabled()) {
            logger.trace("Exception checking robot rules for " + url + ": " + e);
          }
        }

        long crawlDelay = robots.getCrawlDelay(this, u);
        delay = crawlDelay > 0 ? crawlDelay : serverDelay;
      }
      if (checkBlocking && maxCrawlDelay >= 0 && delay > maxCrawlDelay) {
        // skip this page, otherwise the thread would block for too long.
        LOGGER.info("Skipping: " + u + " exceeds fetcher.max.crawl.delay, max="
            + (maxCrawlDelay / 1000) + ", Crawl-Delay=" + (delay / 1000));
        return new ProtocolOutput(null, ProtocolStatusUtils.STATUS_WOULDBLOCK);
      }
      String host = null;
      if (checkBlocking) {
        try {
          host = blockAddr(u, delay);
        } catch (BlockedException be) {
          return new ProtocolOutput(null, ProtocolStatusUtils.STATUS_BLOCKED);
        }
      }
      Response response;
      try {
        response = getResponse(u, page, false); // make a request
      } finally {
        if (checkBlocking) unblockAddr(host, delay);
      }

      int code = response.getCode();
      byte[] content = response.getContent();
      Content c = new Content(u.toString(), u.toString(),
          (content == null ? EMPTY_CONTENT : content),
          response.getHeader("Content-Type"),
          response.getHeaders(), mimeTypes);

      if (code == 200) { // got a good response
        return new ProtocolOutput(c); // return it

      } else if (code == 410) { // page is gone
        return new ProtocolOutput(c,
            ProtocolStatusUtils.makeStatus(ProtocolStatusCodes.GONE, "Http: " + code + " url=" + url));
      } else if (code >= 300 && code < 400) { // handle redirect
        String location = response.getHeader("Location");
        // some broken servers, such as MS IIS, use lowercase header name...
        if (location == null) location = response.getHeader("location");
        if (location == null) location = "";
        u = new URL(u, location);
        int protocolStatusCode;
        switch (code) {
        case 300:   // multiple choices, preferred value in Location
          protocolStatusCode = ProtocolStatusCodes.MOVED;
          break;
        case 301:   // moved permanently
        case 305:   // use proxy (Location is URL of proxy)
          protocolStatusCode = ProtocolStatusCodes.MOVED;
          break;
        case 302:   // found (temporarily moved)
        case 303:   // see other (redirect after POST)
        case 307:   // temporary redirect
          protocolStatusCode = ProtocolStatusUtils.TEMP_MOVED;
          break;
        case 304:   // not modified
          protocolStatusCode = ProtocolStatusUtils.NOTMODIFIED;
          break;
        default:
          protocolStatusCode = ProtocolStatusUtils.MOVED;
        }
        // handle this in the higher layer.
        return new ProtocolOutput(c, ProtocolStatusUtils.makeStatus(protocolStatusCode, u));
      } else if (code == 400) { // bad request, mark as GONE
        if (logger.isTraceEnabled()) { logger.trace("400 Bad request: " + u); }
        return new ProtocolOutput(c, ProtocolStatusUtils.makeStatus(ProtocolStatusCodes.GONE, u));
      } else if (code == 401) { // requires authorization, but no valid auth provided.
        if (logger.isTraceEnabled()) { logger.trace("401 Authentication Required"); }
        return new ProtocolOutput(c,
            ProtocolStatusUtils.makeStatus(ProtocolStatusCodes.ACCESS_DENIED,
                "Authentication required: "+ url));
      } else if (code == 404) {
        return new ProtocolOutput(c,
            ProtocolStatusUtils.makeStatus(ProtocolStatusCodes.NOTFOUND, u));
      } else if (code == 410) { // permanently GONE
        return new ProtocolOutput(c,
            ProtocolStatusUtils.makeStatus(ProtocolStatusCodes.GONE, u));
      } else {
        return new ProtocolOutput(c,
            ProtocolStatusUtils.makeStatus(ProtocolStatusCodes.EXCEPTION, "Http code=" + code + ", url="
                + u));
      }
    } catch (Throwable e) {
      e.printStackTrace(LogUtil.getErrorStream(logger));
      return new ProtocolOutput(null,
          ProtocolStatusUtils.makeStatus(ProtocolStatusCodes.EXCEPTION, e.toString()));
    }
  }

  /* -------------------------- *
   * </implementation:Protocol> *
   * -------------------------- */


  public String getProxyHost() {
    return proxyHost;
  }

  public int getProxyPort() {
    return proxyPort;
  }

  public boolean useProxy() {
    return useProxy;
  }

  public int getTimeout() {
    return timeout;
  }

  public int getMaxContent() {
    return maxContent;
  }

  public int getMaxDelays() {
    return maxDelays;
  }

  public int getMaxThreadsPerHost() {
    return maxThreadsPerHost;
  }

  public long getServerDelay() {
    return serverDelay;
  }

  public String getUserAgent() {
    return userAgent;
  }
  
  /** Value of "Accept-Language" request header sent by Nutch.
   * @return The value of the header "Accept-Language" header.
   */
  public String getAcceptLanguage() {
         return acceptLanguage;
  }

  public boolean getUseHttp11() {
    return useHttp11;
  }

  private String blockAddr(URL url, long crawlDelay) throws ProtocolException {

    String host;
    if (byIP) {
      try {
        InetAddress addr = InetAddress.getByName(url.getHost());
        host = addr.getHostAddress();
      } catch (UnknownHostException e) {
        // unable to resolve it, so don't fall back to host name
        throw new HttpException(e);
      }
    } else {
      host = url.getHost();
      if (host == null)
        throw new HttpException("Unknown host for url: " + url);
      host = host.toLowerCase();
    }

    int delays = 0;
    while (true) {
      cleanExpiredServerBlocks();                 // free held addresses

      Long time;
      synchronized (BLOCKED_ADDR_TO_TIME) {
        time = BLOCKED_ADDR_TO_TIME.get(host);
        if (time == null) {                       // address is free

          // get # of threads already accessing this addr
          Integer counter = THREADS_PER_HOST_COUNT.get(host);
          int count = (counter == null) ? 0 : counter.intValue();

          count++;                              // increment & store
          THREADS_PER_HOST_COUNT.put(host, new Integer(count));

          if (count >= maxThreadsPerHost) {
            BLOCKED_ADDR_TO_TIME.put(host, new Long(0)); // block it
          }
          return host;
        }
      }

      if (delays == maxDelays)
        throw new BlockedException("Exceeded http.max.delays: retry later.");

      long done = time.longValue();
      long now = System.currentTimeMillis();
      long sleep = 0;
      if (done == 0) {                            // address is still in use
        sleep = crawlDelay;                      // wait at least delay

      } else if (now < done) {                    // address is on hold
        sleep = done - now;                       // wait until its free
      }

      try {
        Thread.sleep(sleep);
      } catch (InterruptedException e) {}
      delays++;
    }
  }

  private void unblockAddr(String host, long crawlDelay) {
    synchronized (BLOCKED_ADDR_TO_TIME) {
      int addrCount = THREADS_PER_HOST_COUNT.get(host).intValue();
      if (addrCount == 1) {
        THREADS_PER_HOST_COUNT.remove(host);
        BLOCKED_ADDR_QUEUE.addFirst(host);
        BLOCKED_ADDR_TO_TIME.put
        (host, new Long(System.currentTimeMillis() + crawlDelay));
      } else {
        THREADS_PER_HOST_COUNT.put(host, new Integer(addrCount - 1));
      }
    }
  }

  private static void cleanExpiredServerBlocks() {
    synchronized (BLOCKED_ADDR_TO_TIME) {
      for (int i = BLOCKED_ADDR_QUEUE.size() - 1; i >= 0; i--) {
        String host = BLOCKED_ADDR_QUEUE.get(i);
        long time = BLOCKED_ADDR_TO_TIME.get(host).longValue();
        if (time <= System.currentTimeMillis()) {
          BLOCKED_ADDR_TO_TIME.remove(host);
          BLOCKED_ADDR_QUEUE.remove(i);
        }
      }
    }
  }

  private static String getAgentString(String agentName,
      String agentVersion,
      String agentDesc,
      String agentURL,
      String agentEmail) {

    if ( (agentName == null) || (agentName.trim().length() == 0) ) {
      // TODO : NUTCH-258
      if (LOGGER.isFatalEnabled()) {
        LOGGER.fatal("No User-Agent string set (http.agent.name)!");
      }
    }

    StringBuffer buf= new StringBuffer();

    buf.append(agentName);
    if (agentVersion != null) {
      buf.append("/");
      buf.append(agentVersion);
    }
    if ( ((agentDesc != null) && (agentDesc.length() != 0))
        || ((agentEmail != null) && (agentEmail.length() != 0))
        || ((agentURL != null) && (agentURL.length() != 0)) ) {
      buf.append(" (");

      if ((agentDesc != null) && (agentDesc.length() != 0)) {
        buf.append(agentDesc);
        if ( (agentURL != null) || (agentEmail != null) )
          buf.append("; ");
      }

      if ((agentURL != null) && (agentURL.length() != 0)) {
        buf.append(agentURL);
        if (agentEmail != null)
          buf.append("; ");
      }

      if ((agentEmail != null) && (agentEmail.length() != 0))
        buf.append(agentEmail);

      buf.append(")");
    }
    return buf.toString();
  }

  protected void logConf() {
    if (logger.isInfoEnabled()) {
      logger.info("http.proxy.host = " + proxyHost);
      logger.info("http.proxy.port = " + proxyPort);
      logger.info("http.timeout = " + timeout);
      logger.info("http.content.limit = " + maxContent);
      logger.info("http.agent = " + userAgent);
      logger.info("http.accept.language = " + acceptLanguage);
      logger.info(Protocol.CHECK_BLOCKING + " = " + checkBlocking);
      logger.info(Protocol.CHECK_ROBOTS + " = " + checkRobots);
      if (checkBlocking) {
        logger.info("fetcher.server.delay = " + serverDelay);
        logger.info("http.max.delays = " + maxDelays);
      }
    }
  }

  public byte[] processGzipEncoded(byte[] compressed, URL url) throws IOException {

    if (LOGGER.isTraceEnabled()) { LOGGER.trace("uncompressing...."); }

    byte[] content;
    if (getMaxContent() >= 0) {
      content = GZIPUtils.unzipBestEffort(compressed, getMaxContent());
    } else {
      content = GZIPUtils.unzipBestEffort(compressed);
    }

    if (content == null)
      throw new IOException("unzipBestEffort returned null");

    if (LOGGER.isTraceEnabled()) {
      LOGGER.trace("fetched " + compressed.length
          + " bytes of compressed content (expanded to "
          + content.length + " bytes) from " + url);
    }
    return content;
  }

  public byte[] processDeflateEncoded(byte[] compressed, URL url) throws IOException {

    if (LOGGER.isTraceEnabled()) { LOGGER.trace("inflating...."); }

    byte[] content = DeflateUtils.inflateBestEffort(compressed, getMaxContent());

    if (content == null)
      throw new IOException("inflateBestEffort returned null");

    if (LOGGER.isTraceEnabled()) {
      LOGGER.trace("fetched " + compressed.length
                 + " bytes of compressed content (expanded to "
                 + content.length + " bytes) from " + url);
    }
    return content;
  }

  protected static void main(HttpBase http, String[] args) throws Exception {
    @SuppressWarnings("unused")
    boolean verbose = false;
    String url = null;

    String usage = "Usage: Http [-verbose] [-timeout N] url";

    if (args.length == 0) {
      System.err.println(usage);
      System.exit(-1);
    }

    for (int i = 0; i < args.length; i++) { // parse command line
      if (args[i].equals("-timeout")) { // found -timeout option
        http.timeout = Integer.parseInt(args[++i]) * 1000;
      } else if (args[i].equals("-verbose")) { // found -verbose option
        verbose = true;
      } else if (i != args.length - 1) {
        System.err.println(usage);
        System.exit(-1);
      } else // root is required parameter
        url = args[i];
    }

    //    if (verbose) {
    //      LOGGER.setLevel(Level.FINE);
    //    }

    ProtocolOutput out = http.getProtocolOutput(url, new WebPage());
    Content content = out.getContent();

    System.out.println("Status: " + out.getStatus());
    if (content != null) {
      System.out.println("Content Type: " + content.getContentType());
      System.out.println("Content Length: " +
          content.getMetadata().get(Response.CONTENT_LENGTH));
      System.out.println("Content:");
      String text = new String(content.getContent());
      System.out.println(text);
    }

  }


  protected abstract Response getResponse(URL url,
      WebPage page, boolean followRedirects)
  throws ProtocolException, IOException;

  @Override
  public RobotRules getRobotRules(String url, WebPage page) {
    return robots.getRobotRulesSet(this, url);
  }

}<|MERGE_RESOLUTION|>--- conflicted
+++ resolved
@@ -152,32 +152,6 @@
     }
     robots = new RobotRulesParser();
   }
-<<<<<<< HEAD
-  
-   // Inherited Javadoc
-    public void setConf(Configuration conf) {
-        this.conf = conf;
-        this.proxyHost = conf.get("http.proxy.host");
-        this.proxyPort = conf.getInt("http.proxy.port", 8080);
-        this.useProxy = (proxyHost != null && proxyHost.length() > 0);
-        this.timeout = conf.getInt("http.timeout", 10000);
-        this.maxContent = conf.getInt("http.content.limit", 64 * 1024);
-        this.maxDelays = conf.getInt("http.max.delays", 3);
-        this.maxThreadsPerHost = conf.getInt("fetcher.threads.per.host", 1);
-        this.userAgent = getAgentString(conf.get("http.agent.name"), conf.get("http.agent.version"), conf
-                .get("http.agent.description"), conf.get("http.agent.url"), conf.get("http.agent.email"));
-        this.acceptLanguage = conf.get("http.accept.language", acceptLanguage);
-        this.serverDelay = (long) (conf.getFloat("fetcher.server.delay", 1.0f) * 1000);
-        this.maxCrawlDelay = (long)(conf.getInt("fetcher.max.crawl.delay", -1) * 1000);
-        // backward-compatible default setting
-        this.byIP = conf.getBoolean("fetcher.threads.per.host.by.ip", true);
-        this.useHttp11 = conf.getBoolean("http.useHttp11", false);
-        this.robots.setConf(conf);
-        this.checkBlocking = conf.getBoolean(Protocol.CHECK_BLOCKING, true);
-        this.checkRobots = conf.getBoolean(Protocol.CHECK_ROBOTS, true);
-        logConf();
-    }
-=======
 
   // Inherited Javadoc
   public void setConf(Configuration conf) {
@@ -203,7 +177,6 @@
     this.checkRobots = conf.getBoolean(Protocol.CHECK_ROBOTS, true);
     logConf();
   }
->>>>>>> fc6a7f5e
 
   // Inherited Javadoc
   public Configuration getConf() {
@@ -215,14 +188,8 @@
   public ProtocolOutput getProtocolOutput(String url, WebPage page) {
 
     try {
-<<<<<<< HEAD
-      URL u = new URL(urlString);
-      long delay = serverDelay;
-      
-=======
       URL u = new URL(url);
       long delay = serverDelay;
->>>>>>> fc6a7f5e
       if (checkRobots) {
         try {
           if (!robots.isAllowed(this, u)) {
