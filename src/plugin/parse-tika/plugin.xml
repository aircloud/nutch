<?xml version="1.0" encoding="UTF-8"?>
<!--
 Licensed to the Apache Software Foundation (ASF) under one or more
 contributor license agreements.  See the NOTICE file distributed with
 this work for additional information regarding copyright ownership.
 The ASF licenses this file to You under the Apache License, Version 2.0
 (the "License"); you may not use this file except in compliance with
 the License.  You may obtain a copy of the License at

     http://www.apache.org/licenses/LICENSE-2.0

 Unless required by applicable law or agreed to in writing, software
 distributed under the License is distributed on an "AS IS" BASIS,
 WITHOUT WARRANTIES OR CONDITIONS OF ANY KIND, either express or implied.
 See the License for the specific language governing permissions and
 limitations under the License.
-->
<plugin
   id="parse-tika"
   name="Tika Parser Plug-in"
   version="1.0.0"
   provider-name="nutch.org">

   <runtime>
      <library name="parse-tika.jar">
         <export name="*"/>
      </library>
      <!-- dependencies of Tika (tika-parsers) -->
      <library name="apache-mime4j-core-0.8.4.jar"/>
      <library name="apache-mime4j-dom-0.8.4.jar"/>
      <library name="asm-9.2.jar"/>
      <library name="bcmail-jdk15on-1.69.jar"/>
      <library name="bcpkix-jdk15on-1.69.jar"/>
      <library name="bcprov-jdk15on-1.69.jar"/>
      <library name="bcutil-jdk15on-1.69.jar"/>
      <library name="boilerpipe-1.1.0.jar"/>
<<<<<<< HEAD
=======
      <library name="commons-codec-1.15.jar"/>
      <library name="commons-compress-1.21.jar"/>
>>>>>>> 671f9041
      <library name="commons-csv-1.9.0.jar"/>
      <library name="commons-exec-1.3.jar"/>
      <library name="commons-math3-3.6.1.jar"/>
      <library name="curvesapi-1.06.jar"/>
      <library name="dd-plist-1.23.jar"/>
      <library name="dec-0.1.2.jar"/>
      <library name="fontbox-2.0.24.jar"/>
      <library name="istack-commons-runtime-3.0.12.jar"/>
      <library name="jackcess-4.0.1.jar"/>
      <library name="jackcess-encrypt-4.0.1.jar"/>
      <library name="jai-imageio-core-1.4.0.jar"/>
      <library name="jakarta.activation-1.2.2.jar"/>
      <library name="jakarta.xml.bind-api-2.3.3.jar"/>
      <library name="java-libpst-0.9.3.jar"/>
      <library name="jaxb-runtime-2.3.4.jar"/>
      <library name="jbig2-imageio-3.0.3.jar"/>
      <library name="jcl-over-slf4j-1.7.32.jar"/>
      <library name="jdom2-2.0.6.jar"/>
      <library name="jempbox-1.8.16.jar"/>
      <library name="jhighlight-1.0.3.jar"/>
      <library name="jmatio-1.5.jar"/>
      <library name="juniversalchardet-1.0.3.jar"/>
      <library name="junrar-7.4.0.jar"/>
      <library name="metadata-extractor-2.16.0.jar"/>
      <library name="parso-2.0.14.jar"/>
      <library name="pdfbox-2.0.24.jar"/>
      <library name="pdfbox-debugger-2.0.24.jar"/>
      <library name="pdfbox-tools-2.0.24.jar"/>
      <library name="poi-4.1.2.jar"/>
      <library name="poi-ooxml-4.1.2.jar"/>
      <library name="poi-ooxml-schemas-4.1.2.jar"/>
      <library name="poi-scratchpad-4.1.2.jar"/>
      <library name="rome-1.16.0.jar"/>
      <library name="rome-utils-1.16.0.jar"/>
      <library name="SparseBitSet-1.2.jar"/>
      <library name="tagsoup-1.2.1.jar"/>
      <library name="tika-parser-apple-module-2.1.0.jar"/>
      <library name="tika-parser-audiovideo-module-2.1.0.jar"/>
      <library name="tika-parser-cad-module-2.1.0.jar"/>
      <library name="tika-parser-code-module-2.1.0.jar"/>
      <library name="tika-parser-crypto-module-2.1.0.jar"/>
      <library name="tika-parser-digest-commons-2.1.0.jar"/>
      <library name="tika-parser-font-module-2.1.0.jar"/>
      <library name="tika-parser-html-commons-2.1.0.jar"/>
      <library name="tika-parser-html-module-2.1.0.jar"/>
      <library name="tika-parser-image-module-2.1.0.jar"/>
      <library name="tika-parser-mail-commons-2.1.0.jar"/>
      <library name="tika-parser-mail-module-2.1.0.jar"/>
      <library name="tika-parser-microsoft-module-2.1.0.jar"/>
      <library name="tika-parser-miscoffice-module-2.1.0.jar"/>
      <library name="tika-parser-news-module-2.1.0.jar"/>
      <library name="tika-parser-ocr-module-2.1.0.jar"/>
      <library name="tika-parser-pdf-module-2.1.0.jar"/>
      <library name="tika-parser-pkg-module-2.1.0.jar"/>
      <library name="tika-parsers-standard-package-2.1.0.jar"/>
      <library name="tika-parser-text-module-2.1.0.jar"/>
      <library name="tika-parser-xml-module-2.1.0.jar"/>
      <library name="tika-parser-xmp-commons-2.1.0.jar"/>
      <library name="tika-parser-zip-commons-2.1.0.jar"/>
      <library name="txw2-2.3.4.jar"/>
      <library name="vorbis-java-core-0.8.jar"/>
      <library name="vorbis-java-tika-0.8.jar"/>
      <library name="xmlbeans-3.1.0.jar"/>
      <library name="xmpcore-6.1.11.jar"/>
      <library name="xz-1.9.jar"/>
      <!-- end of dependencies of Tika (tika-parsers) -->
   </runtime>

   <requires>
      <import plugin="nutch-extensionpoints"/>
   </requires>

   <extension point="org.apache.nutch.parse.Parser"
              id="org.apache.nutch.parse.tika"
              name="TikaParser">

      <implementation id="org.apache.nutch.parse.tika.TikaParser"
                      class="org.apache.nutch.parse.tika.TikaParser">
       <parameter name="contentType" value="*"/>
      </implementation>

   </extension>

</plugin><|MERGE_RESOLUTION|>--- conflicted
+++ resolved
@@ -34,11 +34,8 @@
       <library name="bcprov-jdk15on-1.69.jar"/>
       <library name="bcutil-jdk15on-1.69.jar"/>
       <library name="boilerpipe-1.1.0.jar"/>
-<<<<<<< HEAD
-=======
       <library name="commons-codec-1.15.jar"/>
       <library name="commons-compress-1.21.jar"/>
->>>>>>> 671f9041
       <library name="commons-csv-1.9.0.jar"/>
       <library name="commons-exec-1.3.jar"/>
       <library name="commons-math3-3.6.1.jar"/>
