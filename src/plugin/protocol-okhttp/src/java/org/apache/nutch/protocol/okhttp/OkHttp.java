--- conflicted
+++ resolved
@@ -224,7 +224,6 @@
     // enable support for Brotli compression (Content-Encoding)
     builder.addInterceptor(BrotliInterceptor.INSTANCE);
 
-<<<<<<< HEAD
     // instantiate connection pool(s), cf.
     // https://square.github.io/okhttp/3.x/okhttp/okhttp3/ConnectionPool.html
     int numConnectionPools = 1;
@@ -259,13 +258,10 @@
       poolSupplier = ConnectionPool::new;
       LOG.info("Using single connection pool with default settings");
     }
-    clients = new OkHttpClient[numConnectionPools];
+    this.clients = new OkHttpClient[numConnectionPools];
     for (int i = 0; i < numConnectionPools; i++) {
-      clients[i] = builder.connectionPool(poolSupplier.get()).build();
-    }
-=======
-    this.client = builder.build();
->>>>>>> 5b970ff2
+      this.clients[i] = builder.connectionPool(poolSupplier.get()).build();
+    }
   }
 
   class HTTPHeadersInterceptor implements Interceptor {
@@ -369,7 +365,6 @@
     return this.customRequestHeaders;
   }
 
-<<<<<<< HEAD
   /**
    * Distribute hosts over clients by host name
    * 
@@ -378,15 +373,11 @@
    * @return client responsible to fetch the given URL
    */
   protected OkHttpClient getClient(URL url) {
-    if (clients.length == 1) {
-      return clients[0];
+    if (this.clients.length == 1) {
+      return this.clients[0];
     }
     int hash = url.getHost().hashCode();
-    return clients[(hash & Integer.MAX_VALUE) % clients.length];
-=======
-  protected OkHttpClient getClient() {
-    return this.client;
->>>>>>> 5b970ff2
+    return this.clients[(hash & Integer.MAX_VALUE) % this.clients.length];
   }
 
   @Override
